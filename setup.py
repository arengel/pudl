--- conflicted
+++ resolved
@@ -109,23 +109,12 @@
     include_package_data=True,
     # This defines the interfaces to the command line scripts we"re including:
     entry_points={
-<<<<<<< HEAD
-        'console_scripts': [
-            'pudl_data = pudl.workspace.datastore_cli:main',
-            'pudl_setup = pudl.workspace.setup_cli:main',
-            'pudl_etl = pudl.cli:main',
-            'datapkg_to_sqlite = pudl.convert.datapkg_to_sqlite:main',
-            'ferc1_to_sqlite = pudl.convert.ferc1_to_sqlite:main',
-            'epacems_to_parquet = pudl.convert.epacems_to_parquet:main',
-            'zenodo_download = pudl.workspace.zenodo_download:main',
-=======
         "console_scripts": [
             "pudl_setup = pudl.workspace.setup_cli:main",
             "pudl_etl = pudl.cli:main",
             "datapkg_to_sqlite = pudl.convert.datapkg_to_sqlite:main",
             "ferc1_to_sqlite = pudl.convert.ferc1_to_sqlite:main",
             "epacems_to_parquet = pudl.convert.epacems_to_parquet:main",
->>>>>>> db7115ec
         ]
     },
 )