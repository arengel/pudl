--- conflicted
+++ resolved
@@ -21,11 +21,7 @@
     'sqlalchemy>=1.3.0',
     'sqlalchemy-postgres-copy',
     'tableschema',
-<<<<<<< HEAD
     'tableschema-sql==1.1.0',
-=======
-    'tableschema-sql',
->>>>>>> 88e8cb48
     'timezonefinder',
     'xlsxwriter',
 ]
