#!/usr/bin/env python
"""Setup script to make PUDL directly installable with pip."""

from pathlib import Path

from setuptools import find_packages, setup

readme_path = Path(__file__).parent / "README.rst"
long_description = readme_path.read_text()

setup(
    name="catalystcoop.pudl",
    description="An open data processing pipeline for public US utility data.",
    long_description=long_description,
    long_description_content_type="text/x-rst",
    use_scm_version=True,
    author="Catalyst Cooperative",
    author_email="pudl@catalyst.coop",
    maintainer="Zane A. Selvans",
    maintainer_email="zane.selvans@catalyst.coop",
    url="https://catalyst.coop/pudl",
    project_urls={
        "Source": "https://github.com/catalyst-cooperative/pudl",
        "Documentation": "https://catalystcoop-pudl.readthedocs.io",
        "Issue Tracker": "https://github.com/catalyst-cooperative/pudl/issues",
    },
    license="MIT",
    keywords=[
        "electricity",
        "energy",
        "data",
        "analysis",
        "mcoe",
        "climate change",
        "finance",
        "eia 923",
        "eia 860",
        "ferc",
        "form 1",
        "epa ampd",
        "epa cems",
        "coal",
        "natural gas",
        "eia 861",
        "ferc 714",
    ],
    python_requires=">=3.10,<3.11",
    setup_requires=["setuptools_scm"],
    install_requires=[
        "addfips>=0.4,<0.5",
        "catalystcoop.dbfread>=3.0,<3.1",
<<<<<<< HEAD
        "catalystcoop.ferc-xbrl-extractor==0.6.0",
=======
        "catalystcoop.ferc-xbrl-extractor==0.6.1",
>>>>>>> e46873c7
        "coloredlogs>=15.0,<15.1",
        "dask>=2021.8,<2022.12.1",
        "datapackage>=1.11,<1.16",  # Transition datastore to use frictionless.
        # "email-validator>=1.0.3",  # pydantic[email] dependency
        "fsspec>=2021.7,<2022.11.1",  # For caching datastore on GCS
        "gcsfs>=2021.7,<2022.11.1",  # For caching datastore on GCS
        "geopandas>=0.9,<0.13",
        "jinja2>=2,<3.2",
        "matplotlib>=3.3,<3.7",  # Should make this optional with a "viz" extras
        "networkx>=2.2,<2.9",
        "numpy>=1.18.5,<1.24,!=1.23.0",
        "pandas>=1.4,<1.5.3",
        "pyarrow>=5,<10.1",
        "pydantic[email]>=1.7,<2",
        "python-snappy>=0.6,<0.7",
        "pygeos>=0.10,<0.15",
        "pyyaml>=5,<6.1",
<<<<<<< HEAD
        "scikit-learn>=1.0,<1.3",
        "Shapely!=1.8.3",  # Seems to have a bug or incompatibility
        "scipy>=1.6,<1.10",
        "Shapely!=1.8.3",  # Bug or incompatibility in upstream dependencies
        "sqlalchemy>=1.4,<1.4.46",
=======
        "scikit-learn>=1.0,<1.2",
        "scipy>=1.6,<1.10",
        "Shapely>1.8.0,!=1.8.3,<2.1",  # Incompatibility in 1.8.3
        "sqlalchemy>=1.4,<1.4.45",
>>>>>>> e46873c7
        "timezonefinder>=5,<6.2",
        "xlsxwriter>=3,<3.1",
    ],
    extras_require={
        "dev": [
            "black>=22.0,<22.13",
            "docformatter>=1.5,<1.6",
            "ipdb>=0.13,<0.14",
            "isort>=5.0,<5.12",
            "jedi>=0.18,<0.19",
            "lxml>=4.6,<4.10",
            "tox>=3.20,<4.1",
            "twine>=3.3,<4.1",
        ],
        "doc": [
            "doc8>=0.9,<1.1",
            "furo>=2022.4.7",
            "sphinx>=4,!=5.1.0,<5.3.1",
            "sphinx-autoapi>=1.8,<2.1",
            "sphinx-issues>=1.2,<3.1",
            "sphinx-reredirects",
            "sphinxcontrib_bibtex>=2.4,<2.6",
        ],
        "test": [
            "bandit>=1.6,<1.8",
            "coverage>=5.3,<6.6",
            "doc8>=0.9,<1.1",
            "flake8>=4.0,<6.1",
            "flake8-builtins>=1.5,<2.1",
            "flake8-docstrings>=1.5,<1.7",
            "flake8-rst-docstrings>=0.2,<0.4",
            "flake8-use-fstring>=1.0,<1.5",
            "mccabe>=0.6,<0.8",
            "nbval>=0.9,<0.10",
            "pep8-naming>=0.12,<0.14",
            "pre-commit>=2.9,<2.21",
            "pydocstyle>=5.1,<6.2",
            "pytest>=6.2,<7.3",
            "pytest-console-scripts>=1.1,<1.4",
            "pytest-cov>=2.10,<4.1",
            "pytest-mock>=3.0,<3.11",
            "responses>=0.14,<0.23",
            "rstcheck[sphinx]>=5.0,<6.2",
<<<<<<< HEAD
            "tox>=3.20,<4.1",
=======
            "tox>=3.20,<4.0.0",
>>>>>>> e46873c7
        ],
        "datasette": [
            "datasette>=0.60,<0.64",
        ],
    },
    classifiers=[
        "Development Status :: 3 - Alpha",
        "Environment :: Console",
        "Intended Audience :: Science/Research",
        "License :: OSI Approved :: MIT License",
        "Natural Language :: English",
        "Operating System :: OS Independent",
        "Programming Language :: Python",
        "Programming Language :: Python :: 3",
        "Programming Language :: Python :: 3 :: Only",
        "Programming Language :: Python :: 3.10",
        "Topic :: Scientific/Engineering",
    ],
    packages=find_packages("src"),
    package_dir={"": "src"},
    # package_data is data that is deployed within the python package on the
    # user"s system. setuptools will get whatever is listed in MANIFEST.in
    include_package_data=True,
    # This defines the interfaces to the command line scripts we"re including:
    entry_points={
        "console_scripts": [
            "censusdp1tract_to_sqlite = pudl.convert.censusdp1tract_to_sqlite:main",
            "metadata_to_rst = pudl.convert.metadata_to_rst:main",
            "epacems_to_parquet = pudl.convert.epacems_to_parquet:main",
            "ferc_to_sqlite = pudl.convert.ferc_to_sqlite:main",
            "datasette_metadata_to_yml = pudl.convert.datasette_metadata_to_yml:main",
            "pudl_datastore = pudl.workspace.datastore:main",
            "pudl_etl = pudl.cli:main",
            "pudl_setup = pudl.workspace.setup_cli:main",
            # Currently blows up memory usage to 100+ GB.
            # See https://github.com/catalyst-cooperative/pudl/issues/1174
            # "pudl_territories = pudl.analysis.service_territory:main",
            "state_demand = pudl.analysis.state_demand:main",
        ]
    },
)<|MERGE_RESOLUTION|>--- conflicted
+++ resolved
@@ -49,11 +49,7 @@
     install_requires=[
         "addfips>=0.4,<0.5",
         "catalystcoop.dbfread>=3.0,<3.1",
-<<<<<<< HEAD
-        "catalystcoop.ferc-xbrl-extractor==0.6.0",
-=======
         "catalystcoop.ferc-xbrl-extractor==0.6.1",
->>>>>>> e46873c7
         "coloredlogs>=15.0,<15.1",
         "dask>=2021.8,<2022.12.1",
         "datapackage>=1.11,<1.16",  # Transition datastore to use frictionless.
@@ -71,18 +67,10 @@
         "python-snappy>=0.6,<0.7",
         "pygeos>=0.10,<0.15",
         "pyyaml>=5,<6.1",
-<<<<<<< HEAD
         "scikit-learn>=1.0,<1.3",
-        "Shapely!=1.8.3",  # Seems to have a bug or incompatibility
-        "scipy>=1.6,<1.10",
-        "Shapely!=1.8.3",  # Bug or incompatibility in upstream dependencies
-        "sqlalchemy>=1.4,<1.4.46",
-=======
-        "scikit-learn>=1.0,<1.2",
         "scipy>=1.6,<1.10",
         "Shapely>1.8.0,!=1.8.3,<2.1",  # Incompatibility in 1.8.3
-        "sqlalchemy>=1.4,<1.4.45",
->>>>>>> e46873c7
+        "sqlalchemy>=1.4,<1.4.46",
         "timezonefinder>=5,<6.2",
         "xlsxwriter>=3,<3.1",
     ],
@@ -126,11 +114,7 @@
             "pytest-mock>=3.0,<3.11",
             "responses>=0.14,<0.23",
             "rstcheck[sphinx]>=5.0,<6.2",
-<<<<<<< HEAD
             "tox>=3.20,<4.1",
-=======
-            "tox>=3.20,<4.0.0",
->>>>>>> e46873c7
         ],
         "datasette": [
             "datasette>=0.60,<0.64",
