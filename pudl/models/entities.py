--- conflicted
+++ resolved
@@ -1,6 +1,7 @@
 """Database models for PUDL tables for ."""
 
-from sqlalchemy import Column, ForeignKey, Integer, Float, String, Boolean, Date
+from sqlalchemy import (Boolean, Column, Date, Float, ForeignKey, Integer,
+                        String)
 from sqlalchemy.ext.declarative import declarative_base
 
 PUDLBase = declarative_base()
@@ -14,8 +15,10 @@
     """
 
     __tablename__ = 'datasets'
-    datasource = Column(String, primary_key=True, comment="The dataset from the list of datasets that can be pulled into PUDL.")
-    active = Column(Boolean, comment="Whether or not the dataset has been pulled into PUDL by the extract transform load process.")
+    datasource = Column(String, primary_key=True,
+                        comment="The dataset from the list of datasets that can be pulled into PUDL.")
+    active = Column(
+        Boolean, comment="Whether or not the dataset has been pulled into PUDL by the extract transform load process.")
 
 
 class UtilityEntityEIA(PUDLBase):
@@ -26,7 +29,8 @@
     """
 
     __tablename__ = 'utilities_entity_eia'
-    utility_id_eia = Column(Integer, primary_key=True, nullable=False, comment="The EIA Utility Identification number.")
+    utility_id_eia = Column(Integer, primary_key=True, nullable=False,
+                            comment="The EIA Utility Identification number.")
     utility_name = Column(String, comment="The name of the utility.")
     entity_type = Column(String, comment="Entity type of principle owner (C = Cooperative, I = Investor-Owned Utility, Q = Independent Power Producer, M = Municipally-Owned Utility, P = Political Subdivision, F = Federally-Owned Utility, S = State-Owned Utility, IND = Industrial, COM = Commercial")
 
@@ -39,26 +43,41 @@
     """
 
     __tablename__ = 'plants_entity_eia'
-    plant_id_eia = Column(Integer, primary_key=True, nullable=False, comment= "The EIA-assigned plant identification number.")
+    plant_id_eia = Column(Integer, primary_key=True, nullable=False,
+                          comment="The EIA-assigned plant identification number.")
     plant_name = Column(String, comment="Plant name.")
-    balancing_authority_code = Column(String, comment="The plant's balancing authority code.")
-    balancing_authority_name = Column(String, comment="The plant's balancing authority name.")
+    balancing_authority_code = Column(
+        String, comment="The plant's balancing authority code.")
+    balancing_authority_name = Column(
+        String, comment="The plant's balancing authority name.")
     city = Column(String, comment="The plant's city.")
     county = Column(String, comment="The plant's county.")
-    ferc_cogen_status = Column(String, comment="Indicates whether the plant has FERC qualifying facility cogenerator status.")
-    ferc_exempt_wholesale_generator = Column(String, comment="Indicates whether the plant has FERC qualifying facility exempt wholesale generator status")
-    ferc_small_power_producer = Column(String, comment="Indicates whether the plant has FERC qualifying facility small power producer status")
-    grid_voltage_kv = Column(Float, comment="Plant's grid voltage at point of interconnection to transmission or distibution facilities")
-    grid_voltage_2_kv = Column(Float, comment="Plant's grid voltage at point of interconnection to transmission or distibution facilities")
-    grid_voltage_3_kv = Column(Float, comment="Plant's grid voltage at point of interconnection to transmission or distibution facilities")
-    iso_rto_name = Column(String, comment="The name of the plant's ISO or RTO.")
-    iso_rto_code = Column(String, comment="The code of the plant's ISO or RTO.")
+    ferc_cogen_status = Column(
+        String, comment="Indicates whether the plant has FERC qualifying facility cogenerator status.")
+    ferc_exempt_wholesale_generator = Column(
+        String, comment="Indicates whether the plant has FERC qualifying facility exempt wholesale generator status")
+    ferc_small_power_producer = Column(
+        String, comment="Indicates whether the plant has FERC qualifying facility small power producer status")
+    grid_voltage_kv = Column(
+        Float, comment="Plant's grid voltage at point of interconnection to transmission or distibution facilities")
+    grid_voltage_2_kv = Column(
+        Float, comment="Plant's grid voltage at point of interconnection to transmission or distibution facilities")
+    grid_voltage_3_kv = Column(
+        Float, comment="Plant's grid voltage at point of interconnection to transmission or distibution facilities")
+    iso_rto_name = Column(
+        String, comment="The name of the plant's ISO or RTO.")
+    iso_rto_code = Column(
+        String, comment="The code of the plant's ISO or RTO.")
     latitude = Column(Float, comment="The latitude of a plant's coordinates")
     longitude = Column(Float, comment="The longitude of a plant's coordinates")
-    nerc_region = Column(String, comment="NERC region in which the plant is located")
-    primary_purpose_naics_id = Column(Float, comment="North American Industry Classification System (NAICS) code that best describes the primary purpose of the reporting plant")
-    sector_name = Column(String, comment="Plant-level sector name, designated by the primary purpose, regulatory status and plant-level combined heat and power status")
-    sector_id = Column(Float, comment="Plant-level sector number, designated by the primary purpose, regulatory status and plant-level combined heat and power status")
+    nerc_region = Column(
+        String, comment="NERC region in which the plant is located")
+    primary_purpose_naics_id = Column(
+        Float, comment="North American Industry Classification System (NAICS) code that best describes the primary purpose of the reporting plant")
+    sector_name = Column(
+        String, comment="Plant-level sector name, designated by the primary purpose, regulatory status and plant-level combined heat and power status")
+    sector_id = Column(
+        Float, comment="Plant-level sector number, designated by the primary purpose, regulatory status and plant-level combined heat and power status")
     state = Column(String,  # pudl.models.glue.us_states_territories,  # ENUM
                    comment="Plant state. Two letter US state and territory abbreviations.")
     street_address = Column(String, comment="Plant street address")
@@ -77,28 +96,48 @@
     plant_id_eia = Column(Integer,
                           ForeignKey('plants_entity_eia.plant_id_eia'),
                           primary_key=True, nullable=False, comment="The EIA-assigned plant identification number")
-    generator_id = Column(String, primary_key=True, nullable=False, comment="Generator identification number")
+    generator_id = Column(String, primary_key=True, nullable=False,
+                          comment="Generator identification number")
     # TODO: Add static plant info
     # ForeignKey('prime_movers_eia923.abbr'),
-    prime_mover_code = Column(String, comment="EIA assigned code for the prime mover (i.e. the engine, turbine, water wheel, or similar machine that drives an electric generator)")
-    duct_burners = Column(Boolean, comment="Indicates whether the unit has duct-burners for supplementary firing of the turbine exhaust gas")
-    operating_date = Column(Date, comment="Date the generator began commercial operation")
-    topping_bottoming_code = Column(String, comment="If the generator is associated with a combined heat and power system, indicates whether the generator is part of a topping cycle or a bottoming cycle")  # ENUM
-    solid_fuel_gasification = Column(Boolean, comment="Indicates whether the generator is part of a solid fuel gasification system")
-    pulverized_coal_tech = Column(Boolean, comment="Indicates whether the generator uses pulverized coal technology")
-    fluidized_bed_tech = Column(Boolean, comment="Indicates whether the generator uses fluidized bed technology")
-    subcritical_tech = Column(Boolean, comment="Indicates whether the generator uses subcritical technology")
-    supercritical_tech = Column(Boolean, comment="Indicates whether the generator uses supercritical technology")
-    ultrasupercritical_tech = Column(Boolean, comment="Indicates whether the generator uses ultra-supercritical technology")
-    stoker_tech = Column(Boolean, comment="Indicates whether the generator uses stoker technology")
-    other_combustion_tech = Column(Boolean, comment="Indicates whether the generator uses other combustion technologies")
-    heat_bypass_recovery = Column(Boolean, comment="Can this generator operate while bypassing the heat recovery steam generator?")
-    rto_iso_lmp_node_id = Column(String, comment="The designation used to identify the price node in RTO/ISO Locational Marginal Price reports")
-    rto_iso_location_wholesale_reporting_id = Column(String, comment="The designation used to report ths specific location of the wholesale sales transactions to FERC for the Electric Quarterly Report")
-    associated_combined_heat_power = Column(Boolean, comment="Indicates whether the generator is associated with a combined heat and power system")
-    original_planned_operating_date = Column(Date, comment="The date the generator was originally scheduled to be operational")
-    operating_switch = Column(String, comment="Indicates whether the fuel switching generator can switch when operating")
-    previously_canceled = Column(Boolean, comment="Indicates whether the generator was previously reported as indefinitely postponed or canceled")
+    prime_mover_code = Column(
+        String, comment="EIA assigned code for the prime mover (i.e. the engine, turbine, water wheel, or similar machine that drives an electric generator)")
+    duct_burners = Column(
+        Boolean, comment="Indicates whether the unit has duct-burners for supplementary firing of the turbine exhaust gas")
+    operating_date = Column(
+        Date, comment="Date the generator began commercial operation")
+    topping_bottoming_code = Column(
+        String, comment="If the generator is associated with a combined heat and power system, indicates whether the generator is part of a topping cycle or a bottoming cycle")  # ENUM
+    solid_fuel_gasification = Column(
+        Boolean, comment="Indicates whether the generator is part of a solid fuel gasification system")
+    pulverized_coal_tech = Column(
+        Boolean, comment="Indicates whether the generator uses pulverized coal technology")
+    fluidized_bed_tech = Column(
+        Boolean, comment="Indicates whether the generator uses fluidized bed technology")
+    subcritical_tech = Column(
+        Boolean, comment="Indicates whether the generator uses subcritical technology")
+    supercritical_tech = Column(
+        Boolean, comment="Indicates whether the generator uses supercritical technology")
+    ultrasupercritical_tech = Column(
+        Boolean, comment="Indicates whether the generator uses ultra-supercritical technology")
+    stoker_tech = Column(
+        Boolean, comment="Indicates whether the generator uses stoker technology")
+    other_combustion_tech = Column(
+        Boolean, comment="Indicates whether the generator uses other combustion technologies")
+    heat_bypass_recovery = Column(
+        Boolean, comment="Can this generator operate while bypassing the heat recovery steam generator?")
+    rto_iso_lmp_node_id = Column(
+        String, comment="The designation used to identify the price node in RTO/ISO Locational Marginal Price reports")
+    rto_iso_location_wholesale_reporting_id = Column(
+        String, comment="The designation used to report ths specific location of the wholesale sales transactions to FERC for the Electric Quarterly Report")
+    associated_combined_heat_power = Column(
+        Boolean, comment="Indicates whether the generator is associated with a combined heat and power system")
+    original_planned_operating_date = Column(
+        Date, comment="The date the generator was originally scheduled to be operational")
+    operating_switch = Column(
+        String, comment="Indicates whether the fuel switching generator can switch when operating")
+    previously_canceled = Column(
+        Boolean, comment="Indicates whether the generator was previously reported as indefinitely postponed or canceled")
 
 
 class BoilerEntityEIA(PUDLBase):
@@ -112,20 +151,16 @@
     plant_id_eia = Column(Integer,
                           ForeignKey('plants_entity_eia.plant_id_eia'),
                           primary_key=True, nullable=False, comment="")
-    boiler_id = Column(String, primary_key=True, nullable=False, comment="The EIA-assigned boiler identification code. Alphanumeric.")
+    boiler_id = Column(String, primary_key=True, nullable=False,
+                       comment="The EIA-assigned boiler identification code. Alphanumeric.")
     # TODO: Add static boiler info (if necessary?)
-<<<<<<< HEAD
-    prime_mover_code = Column(String)
+    prime_mover_code = Column(
+        String, comment="Code for the type of prime mover (e.g. CT, CG)")  # from EIA 923, CT, CG
 
 
 class RegionEntityIPM(PUDLBase):
-    """
-    A region in EPA's Integrated Planning Model.
-    """
+    """A region in EPA's Integrated Planning Model."""
 
     __tablename__ = 'regions_entity_ipm'
 
-    region_id_ipm = Column(String, primary_key=True, nullable=False)
-=======
-    prime_mover_code = Column(String, comment="Code for the type of prime mover (e.g. CT, CG)") #from EIA 923, CT, CG
->>>>>>> ec5b11a5
+    region_id_ipm = Column(String, primary_key=True, nullable=False)