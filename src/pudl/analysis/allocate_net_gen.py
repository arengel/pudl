--- conflicted
+++ resolved
@@ -310,7 +310,7 @@
             ``pandas.groupby.sum()``.
     """
     gen = (
-        gen_pm_fuel.groupby(by=IDX_GENS)[sum_cols]
+        gen_pm_fuel.groupby(by=by_cols)[sum_cols]
         .sum(min_count=1)
         .reset_index()
         .pipe(apply_pudl_dtypes, group="eia")
@@ -352,14 +352,8 @@
     return gens_stack
 
 
-<<<<<<< HEAD
 def associate_generator_tables(gf, gen, gens, bf):
-    """
-    Associate the three tables needed to assign net gen to generators.
-=======
-def associate_generator_tables(gf, gen, gens):
     """Associate the three tables needed to assign net gen to generators.
->>>>>>> 24bfa054
 
     Args:
         gf (pandas.DataFrame): generator_fuel_eia923 table with columns:
@@ -628,14 +622,8 @@
     return gen_pm_fuel
 
 
-<<<<<<< HEAD
 def allocate_net_gen_by_gen_esc(gen_pm_fuel):
-    """
-    Allocate net generation to generators/energy_source_code via three methods.
-=======
-def calc_allocation_fraction(gen_pm_fuel, drop_interim_cols=True):
-    """Make `frac` column to allocate net gen from the generation fuel table.
->>>>>>> 24bfa054
+    """Allocate net generation to generators/energy_source_code via three methods.
 
     There are three main types of generators:
       * "all gen": generators of plants which fully report to the
@@ -859,8 +847,7 @@
 
 
 def remove_bf_nulls(bf: pd.DataFrame):
-    """
-    Remove nulls in the unit_id_pudl and nulls or 0's in fuel_consumed_mmbtu.
+    """Remove nulls in the unit_id_pudl and nulls or 0's in fuel_consumed_mmbtu.
 
     We need to drop some nulls and zero's here. drop the fuel 0's/nulls bc
     there will be nothing to allocate to/go off. drop the null units bc there
@@ -879,9 +866,8 @@
     return bf
 
 
-def group_msw_codes(df: pd.DataFrame, idx: List[str]):
-    """
-    Group the municipal solid waste codes as ``MSW``.
+def group_msw_codes(df: pd.DataFrame, idx: list[str]):
+    """Group the municipal solid waste codes as ``MSW``.
 
     The generators table does not contain the energy_source_code's ``MSB``
     (municipal_solid_waste_biogenic) or ``MSN`` (municipal_solid_nonbiogenic).
@@ -949,8 +935,7 @@
 
 
 def test_frac_cap_in_bf(in_bf_tbl, debug=False):
-    """
-    Test the frac_cap column for records w/ BF data.
+    """Test the frac_cap column for records w/ BF data.
 
     Raise:
         AssertionError: if `frac_cap` does not sum to 1 within
@@ -981,12 +966,12 @@
         in_bf_tbl = in_bf_tbl.drop(columns=["frac_cap_test"])
 
 
-def allocate_fuel_for_non_bf_gens(not_in_bf_tbl, debug=False):
-    """
-    Allocate fuel consumption for records that are not in the BF table.
+def allocate_fuel_for_non_bf_gens(not_in_bf_tbl: pd.DataFrame, debug: bool = False):
+    """Allocate fuel consumption for records that are not in the BF table.
 
     Args:
-        gen_pm_fuel (pandas.DataFrame): result of ``prep_alloction_fraction()``
+        not_in_bf_tbl: Records not found in the boiler_fuel_eia923 table.
+        debug: Flag indicating whether to leave intermediate columns in place.
 
     TODO: Plug this into the overall process. This function is dangling
     right now. I need to allocate the fuel for the "in_bf_tbl" gens
@@ -1015,8 +1000,7 @@
 
 
 def test_frac_cap_not_in_bf(not_in_bf_tbl):
-    """
-    Test the fraction of the capacity within each prime mover/fuel group.
+    """Test the fraction of the capacity within each prime mover/fuel group.
 
     Args:
         not_in_bf_tbl (pandas.DataFrame):
@@ -1041,8 +1025,7 @@
 
 
 def test_not_bf_fuel_totals(not_in_bf_tbl, debug=False):
-    """
-    Test the allocated fuel consumption for the records not in the BF table.
+    """Test the allocated fuel consumption for the records not in the BF table.
 
     Raises:
         AssertionError: If any
