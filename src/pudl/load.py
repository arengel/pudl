--- conflicted
+++ resolved
@@ -194,14 +194,6 @@
             introspect memory usage 'deeply'). Default 1 GB.
         pkg_dir (str): Path to the directory into which the CSV file should be
             saved, if it's being kept.
-<<<<<<< HEAD
-=======
-        keep_csv (bool): True if the CSV output should be saved after the data
-            has been loaded into the database. False if they should be deleted.
-            NOTE: If multiple COPYs are done for the same table_name, only
-            the last will be retained by keep_csv, which may be unsatisfying.
-
->>>>>>> c2e7ecb9
     Example:
         >>> with BulkCopy(my_table, my_engine) as p:
                 for df in df_generator:
