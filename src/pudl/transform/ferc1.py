--- conflicted
+++ resolved
@@ -407,7 +407,6 @@
                 f"    duration: {duration_axes}"
             )
 
-<<<<<<< HEAD
         instant_merge_keys = ["date", "entity_id", "report_year"] + instant_axes
         duration_merge_keys = ["end_date", "entity_id", "report_year"] + duration_axes
 
@@ -432,61 +431,6 @@
             right_on=["end_date", "entity_id", "report_year"] + duration_axes,
             validate="1:1",
         )
-=======
-        # Everything above here is the same as the parent function, but here we need
-        # to reshape the instant table such that end-of-last-year becomes
-        # beginning-of-this-year in a separate column. Probably going to need to factor
-        # out the shared vs. different code into separate methods once we know what this
-        # should look like.
-        instant = self.process_instant_xbrl(instant)
-        duration = self.process_duration_xbrl(duration)
-
-        if instant.empty:
-            logger.info(f"{self.table_id.value}: No XBRL instant table found.")
-            return duration
-        elif duration.empty:
-            logger.info(f"{self.table_id.value}: No XBRL duration table found.")
-            return instant
-        else:
-            return pd.concat(
-                [
-                    instant.set_index(["report_year", "entity_id"] + instant_axes),
-                    duration.set_index(["report_year", "entity_id"] + duration_axes),
-                ],
-                axis="columns",
-            ).reset_index()
-
-        # We may need to do something different with the merge/concat in rehsaped vs.
-        # row-oriented tables. This is the old version for reference just in case:
-        # return pd.merge(
-        #    instant,
-        #    duration,
-        #    how="outer",
-        #    left_on=["date", "entity_id", "report_year"] + instant_axes,
-        #    right_on=["end_date", "entity_id", "report_year"] + duration_axes,
-        #    validate="1:1",
-        # )
-
-    def process_instant_xbrl(self, df: pd.DataFrame) -> pd.DataFrame:
-        """Processing required to make the instant and duration tables compatible.
-
-        This is a no-op in the abstract base class, but should be implemented for
-        child classes which need to reshape the XBRL data for concatenation with DBF.
-        Parameterization TBD based on additional experience. See:
-        https://github.com/catalyst-cooperative/pudl/issues/2012
-        """
-        return df
-
-    def process_duration_xbrl(self, df: pd.DataFrame) -> pd.DataFrame:
-        """Processing required to make the instant and duration tables compatible.
-
-        This is a no-op in the abstract base class, but should be implemented for
-        child classes which need to reshape the XBRL data for concatenation with DBF.
-        Parameterization TBD based on additional experience. See:
-        https://github.com/catalyst-cooperative/pudl/issues/2012
-        """
-        return df
->>>>>>> c6c48669
 
     @cache_df(key="dbf")
     def drop_footnote_columns_dbf(self, df: pd.DataFrame) -> pd.DataFrame:
