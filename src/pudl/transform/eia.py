--- conflicted
+++ resolved
@@ -298,23 +298,16 @@
         eia860_ytd (boolean): if True, the etl run is attempting to include
             year-to-date updated from EIA 860M.
     """
-<<<<<<< HEAD
     strictness_default = .7
+    # the longitude column is very different in the ytd 860M data (it appears
+    # to have an additional decimal point) bc it shows up in the generator
+    # table but it is a plant level data point, it mucks up the consistency
     strictness_cols = {
         'plant_name_eia': 0,
         'utility_name_eia': 0,
         'longitude': 0 if eia860_ytd else .7,
     }
     return strictness_cols.get(col, strictness_default)
-=======
-    strictness = .7
-    non_strict_cols = ['plant_name_eia', 'utility_name_eia']
-    if eia860_ytd:
-        non_strict_cols.append('longitude')
-    if col in non_strict_cols:
-        strictness = 0
-    return strictness
->>>>>>> d22b0ccb
 
 
 def harvesting(entity,  # noqa: C901
