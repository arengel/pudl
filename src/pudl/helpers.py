"""
General utility functions that are used in a variety of contexts.

The functions in this module are used in various stages of the ETL and post-etl
processes. They are usually not dataset specific, but not always. If a function
is designed to be used as a general purpose tool, applicable in multiple
scenarios, it should probably live here. There are lost of transform type
functions in here that help with cleaning and restructing dataframes.

"""
import itertools
import logging
import pathlib
import re
import shutil
import tempfile
from functools import partial

import addfips
import numpy as np
import pandas as pd
import requests
import sqlalchemy as sa
import timezonefinder
from sqlalchemy.engine import reflection

import pudl
from pudl import constants as pc

logger = logging.getLogger(__name__)

# This is a little abbreviated function that allows us to propagate the NA
# values through groupby aggregations, rather than using inefficient lambda
# functions in each one.
sum_na = partial(pd.Series.sum, skipna=False)

# Initializing this TimezoneFinder opens a bunch of geography files and holds
# them open for efficiency. I want to avoid doing that for every call to find
# the timezone, so this is global.
tz_finder = timezonefinder.TimezoneFinder()


def download_zip_url(url, save_path, chunk_size=128):
    """
    Download and save a Zipfile locally.

    Useful for acquiring and storing non-PUDL data locally.

    Args:
        url (str): The URL from which to download the Zipfile
        save_path (pathlib.Path): The location to save the file.
        chunk_size (int): Data chunk in bytes to use while downloading.

    Returns:
        None

    """
    # This is a temporary hack to avoid being filtered as a bot:
    headers = {
        'User-Agent': 'Mozilla/5.0 (Macintosh; Intel Mac OS X 10.15; rv:77.0) Gecko/20100101 Firefox/77.0',
        'Accept': 'text/html,application/xhtml+xml,application/xml;q=0.9,image/webp,*/*;q=0.8',
        'Accept-Language': 'en-US,en;q=0.5',
        'DNT': '1',
        'Connection': 'keep-alive',
        'Upgrade-Insecure-Requests': '1',
    }
    r = requests.get(url, stream=True, headers=headers)
    with save_path.open(mode='wb') as fd:
        for chunk in r.iter_content(chunk_size=chunk_size):
            fd.write(chunk)


def add_fips_ids(df, state_col="state", county_col="county", vintage=2015):
    """Add State and County FIPS IDs to a dataframe."""
    # force the columns to be the nullable string types so we have a consistent
    # null value to filter out before feeding to addfips
    df = df.astype({
        state_col: pd.StringDtype(),
        county_col: pd.StringDtype(),
    })
    af = addfips.AddFIPS(vintage=vintage)
    # Lookup the state and county FIPS IDs and add them to the dataframe:
    df["state_id_fips"] = df.apply(
        lambda x: (af.get_state_fips(state=x[state_col])
                   if pd.notnull(x[state_col]) else pd.NA),
        axis=1)

    logger.info(
        f"Assigned state FIPS codes for "
        f"{len(df[df.state_id_fips.notnull()])/len(df):.2%} of records."
    )
    df["county_id_fips"] = df.apply(
        lambda x: (af.get_county_fips(state=x[state_col], county=x[county_col])
                   if pd.notnull(x[county_col]) else pd.NA),
        axis=1)
    # force the code columns to be nullable strings - the leading zeros are
    # important
    df = df.astype({
        "county_id_fips": pd.StringDtype(),
        "state_id_fips": pd.StringDtype(),
    })
    logger.info(
        f"Assigned county FIPS codes for "
        f"{len(df[df.county_id_fips.notnull()])/len(df):.2%} of records."
    )
    return df


def clean_eia_counties(df, fixes, state_col="state", county_col="county"):
    """Replace non-standard county names with county nmes from US Census."""
    df = df.copy()
    df[county_col] = (
        df[county_col].str.strip()
        .str.replace(r"\s+", " ")  # Condense multiple whitespace chars.
        .str.replace(r"^St ", "St. ")  # Standardize abbreviation.
        .str.replace(r"^Ste ", "Ste. ")  # Standardize abbreviation.
        .str.replace("Kent & New Castle", "Kent, New Castle")  # Two counties
        # Fix ordering, remove comma
        .str.replace("Borough, Kodiak Island", "Kodiak Island Borough")
        # Turn comma-separated counties into lists
        .str.replace(",$", "").str.split(',')
    )
    # Create new records for each county in a multi-valued record
    df = df.explode(county_col)
    df[county_col] = df[county_col].str.strip()
    # Yellowstone county is in MT, not WY
    df.loc[(df[state_col] == "WY") &
           (df[county_col] == "Yellowstone"), state_col] = "MT"
    # Replace individual bad county names with identified correct names in fixes:
    for fix in fixes.itertuples():
        state_mask = df[state_col] == fix.state
        county_mask = df[county_col] == fix.eia_county
        df.loc[state_mask & county_mask, county_col] = fix.fips_county
    return df


def oob_to_nan(df, cols, lb=None, ub=None):
    """
    Set non-numeric values and those outside of a given rage to NaN.

    Args:
        df (pandas.DataFrame): The dataframe containing values to be altered.
        cols (iterable): Labels of the columns whose values are to be changed.
        lb: (number): Lower bound, below which values are set to NaN. If None,
            don't use a lower bound.
        ub: (number): Upper bound, below which values are set to NaN. If None,
            don't use an upper bound.

    Returns:
        pandas.DataFrame: The altered DataFrame.

    """
    out_df = df.copy()
    for col in cols:
        # Force column to be numeric if possible, NaN otherwise:
        out_df.loc[:, col] = pd.to_numeric(out_df[col], errors="coerce")
        if lb is not None:
            out_df.loc[out_df[col] < lb, col] = np.nan
        if ub is not None:
            out_df.loc[out_df[col] > ub, col] = np.nan

    return out_df


def prep_dir(dir_path, clobber=False):
    """
    Create (or delete and recreate) a directory.

    Args:
        dir_path (path-like): path to the directory that you are trying to
            clean and prepare.
        clobber (bool): If True and dir_path exists, it will be removed and
            replaced with a new, empty directory.

    Raises:
        FileExistsError: if a file or directory already exists at dir_path.

    Returns:
        pathlib.Path: Path to the created directory.

    """
    dir_path = pathlib.Path(dir_path)
    if dir_path.exists():
        if clobber:
            shutil.rmtree(dir_path)
        else:
            raise FileExistsError(
                f'{dir_path} exists and clobber is {clobber}')
    dir_path.mkdir(parents=True)
    return dir_path


def is_doi(doi):
    """
    Determine if a string is a valid digital object identifier (DOI).

    Function simply checks whether the offered string matches a regular
    expresssion -- it doesn't check whether the DOI is actually registered
    with the relevant authority.

    Args:
        doi (str): String to validate.

    Returns:
        bool: True if doi matches the regex for valid DOIs, False otherwise.

    """
    doi_regex = re.compile(
        r'(doi:\s*|(?:https?://)?(?:dx\.)?doi\.org/)?(10\.\d+(.\d+)*/.+)$',
        re.IGNORECASE | re.UNICODE)

    return bool(re.match(doi_regex, doi))


def is_annual(df_year, year_col='report_date'):
    """
    Determine whether a DataFrame contains consistent annual time-series data.

    Some processes will only work with consistent yearly reporting. This means
    if you have two non-contiguous years of data or the datetime reporting is
    inconsistent, the process will break. This function attempts to infer the
    temporal frequency of the dataframe, or if that is impossible, to at least
    see whether the data would be consistent with annual reporting -- e.g. if
    there is only a single year of data, it should all have the same date, and
    that date should correspond to January 1st of a given year.

    This function is known to be flaky and needs to be re-written to deal with
    the edge cases better.

    Args:
        df_year (pandas.DataFrame): A pandas DataFrame that might
            contain time-series data at annual resolution.
        year_col (str): The column of the DataFrame in which the year is
            reported.

    Returns:
        bool: True if df_year is found to be consistent with continuous annual
        time resolution, False otherwise.

    """
    year_index = pd.DatetimeIndex(df_year[year_col].unique()).sort_values()
    if len(year_index) >= 3:
        date_freq = pd.infer_freq(year_index)
        assert date_freq == 'AS-JAN', "infer_freq() not AS-JAN"
    elif len(year_index) == 2:
        min_year = year_index.min()
        max_year = year_index.max()
        assert year_index.min().month == 1, "min year not Jan"
        assert year_index.min().day == 1, "min day not 1st"
        assert year_index.max().month == 1, "max year not Jan"
        assert year_index.max().day == 1, "max day not 1st"
        delta_year = pd.Timedelta(max_year - min_year)
        assert delta_year / pd.Timedelta(days=1) >= 365.0
        assert delta_year / pd.Timedelta(days=1) <= 366.0
    elif len(year_index) == 1:
        assert year_index.min().month == 1, "only month not Jan"
        assert year_index.min().day == 1, "only day not 1st"
    else:
        assert False, "Zero dates found!"

    return True


def merge_on_date_year(df_date, df_year, on=(), how='inner',
                       date_col='report_date',
                       year_col='report_date'):
    """Merge two dataframes based on a shared year.

    Some of our data is annual, and has an integer year column (e.g. FERC 1).
    Some of our data is annual, and uses a Date column (e.g. EIA 860), and
    some of our data has other temporal resolutions, and uses date columns
    (e.g. EIA 923 fuel receipts are monthly, EPA CEMS data is hourly). This
    function takes two data frames and merges them based on the year that the
    data pertains to.  It requires one of the dataframes to have annual
    resolution, and allows the annual time to be described as either an integer
    year or a Date. The non-annual dataframe must have a Date column.

    By default, it is assumed that both the date and annual columns to be
    merged on are called 'report_date' since that's the common case when
    bringing together EIA860 and EIA923 data.

    Args:
        df_date: the dataframe with a more granular date column, the label of
            which is specified by date_col (report_date by default)
        df_year: the dataframe with a column containing annual dates, the label
            of which is specified by year_col (report_date by default)
        on: The list of columns to merge on, other than the year and date
            columns.
        date_col: name of the date column to use to find the year to merge on.
            Must be a Date.
        year_col: name of the year column to merge on. Must be a Date
            column with annual resolution.

    Returns:
        pandas.DataFrame: a dataframe with a date column, but no year
        columns, and only one copy of any shared columns that were not part of
        the list of columns to be merged on.  The values from df1 are the ones
        which are retained for any shared, non-merging columns

    Raises:
        ValueError: if the date or year columns are not found, or if the year
            column is found to be inconsistent with annual reporting.

    Todo: Right mergers will result in null values in the resulting date
        column. The final output includes the date_col from the date_df and thus
        if there are any entity records (records being merged on) in the
        year_df but not in the date_df, a right merge will result in nulls in
        the date_col. And when we drop the 'year_temp' column, the year from
        the year_df will be gone. Need to determine how to deal with this.
        Should we generate a montly record in each year? Should we generate
        full time serires? Should we restrict right merges in this function?

    """
    if date_col not in df_date.columns.tolist():
        raise ValueError(f"Date column {date_col} not found in df_date.")
    if year_col not in df_year.columns.tolist():
        raise ValueError(f"Year column {year_col} not found in df_year.")
    if not is_annual(df_year, year_col=year_col):
        raise ValueError(f"df_year is not annual, based on column {year_col}.")

    first_date = pd.to_datetime(df_date[date_col].min())
    all_dates = pd.DatetimeIndex(df_date[date_col]).unique().sort_values()
    if not len(all_dates) > 0:
        raise ValueError("Didn't find any dates in DatetimeIndex.")
    if len(all_dates) > 1:
        if len(all_dates) == 2:
            second_date = all_dates.max()
        elif len(all_dates) > 2:
            date_freq = pd.infer_freq(all_dates)
            rng = pd.date_range(start=first_date, periods=2, freq=date_freq)
            second_date = rng[1]
        if (second_date - first_date) / pd.Timedelta(days=366) > 1.0:
            raise ValueError("Consecutive annual dates >1 year apart.")

    # Create a temporary column in each dataframe with the year
    df_year = df_year.copy()
    df_date = df_date.copy()
    df_year['year_temp'] = pd.to_datetime(df_year[year_col]).dt.year
    # Drop the yearly report_date column: this way there won't be duplicates
    # and the final df will have the more granular report_date.
    df_year = df_year.drop([year_col], axis=1)
    df_date['year_temp'] = pd.to_datetime(df_date[date_col]).dt.year

    full_on = on + ['year_temp']
    unshared_cols = [col for col in df_year.columns.tolist()
                     if col not in df_date.columns.tolist()]
    cols_to_use = unshared_cols + full_on

    # Merge and drop the temp
    merged = pd.merge(df_date, df_year[cols_to_use], how=how, on=full_on)
    merged = merged.drop(['year_temp'], axis=1)

    return merged


def organize_cols(df, cols):
    """
    Organize columns into key ID & name fields & alphabetical data columns.

    For readability, it's nice to group a few key columns at the beginning
    of the dataframe (e.g. report_year or report_date, plant_id...) and then
    put all the rest of the data columns in alphabetical order.

    Args:
        df: The DataFrame to be re-organized.
        cols: The columns to put first, in their desired output ordering.

    Returns:
        pandas.DataFrame: A dataframe with the same columns as the input
        DataFrame df, but with cols first, in the same order as they
        were passed in, and the remaining columns sorted alphabetically.

    """
    # Generate a list of all the columns in the dataframe that are not
    # included in cols
    data_cols = [c for c in df.columns.tolist() if c not in cols]
    data_cols.sort()
    organized_cols = cols + data_cols
    return df[organized_cols]


def simplify_strings(df, columns):
    """
    Simplify the strings contained in a set of dataframe columns.

    Performs several operations to simplify strings for comparison and parsing purposes.
    These include removing Unicode control characters, stripping leading and trailing
    whitespace, using lowercase characters, and compacting all internal whitespace to a
    single space.

    Leaves null values unaltered. Casts other values with astype(str).

    Args:
        df (pandas.DataFrame): DataFrame whose columns are being cleaned up.
        columns (iterable): The labels of the string columns to be simplified.

    Returns:
        pandas.DataFrame: The whole DataFrame that was passed in, with
        the string columns cleaned up.

    """
    out_df = df.copy()
    for col in columns:
        if col in out_df.columns:
            out_df.loc[out_df[col].notnull(), col] = (
                out_df.loc[out_df[col].notnull(), col]
                .astype(str)
                .str.replace("[\x00-\x1f\x7f-\x9f]", "")
                .str.strip()
                .str.lower()
                .str.replace(r'\s+', ' ')
            )
    return out_df


def cleanstrings_series(col, str_map, unmapped=None, simplify=True):
    """Clean up the strings in a single column/Series.

    Args:
        col (pandas.Series): A pandas Series, typically a single column of a
            dataframe, containing the freeform strings that are to be cleaned.
        str_map (dict): A dictionary of lists of strings, in which the keys are
            the simplified canonical strings, witch which each string found in
            the corresponding list will be replaced.
        unmapped (str): A value with which to replace any string found in col
            that is not found in one of the lists of strings in map. Typically
            the null string ''. If None, these strings will not be replaced.
        simplify (bool): If True, strip and compact whitespace, and lowercase
            all strings in both the list of values to be replaced, and the
            values found in col. This can reduce the number of strings that
            need to be kept track of.

    Returns:
        pandas.Series: The cleaned up Series / column, suitable for
        replacing the original messy column in a :class:`pandas.DataFrame`.

    """
    if simplify:
        col = (
            col.astype(str).
            str.strip().
            str.lower().
            str.replace(r'\s+', ' ')
        )
        for k in str_map:
            str_map[k] = [re.sub(r'\s+', ' ', s.lower().strip())
                          for s in str_map[k]]

    for k in str_map:
        if str_map[k]:
            col = col.replace(str_map[k], k)

    if unmapped is not None:
        badstrings = np.setdiff1d(col.unique(), list(str_map.keys()))
        # This call to replace can only work if there are actually some
        # leftover strings to fix -- otherwise it runs forever because we
        # are replacing nothing with nothing.
        if len(badstrings) > 0:
            col = col.replace(badstrings, unmapped)

    return col


def cleanstrings(df, columns, stringmaps, unmapped=None, simplify=True):
    """Consolidate freeform strings in several dataframe columns.

    This function will consolidate freeform strings found in `columns` into
    simplified categories, as defined by `stringmaps`. This is useful when
    a field contains many different strings that are really meant to represent
    a finite number of categories, e.g. a type of fuel. It can also be used to
    create simplified categories that apply to similar attributes that are
    reported in various data sources from different agencies that use their own
    taxonomies.

    The function takes and returns a pandas.DataFrame, making it suitable for
    use with the :func:`pandas.DataFrame.pipe` method in a chain.

    Args:
        df (pandas.DataFrame): the DataFrame containing the string columns to
            be cleaned up.
        columns (list): a list of string column labels found in the column
            index of df. These are the columns that will be cleaned.
        stringmaps (list): a list of dictionaries. The keys of these
            dictionaries are strings, and the values are lists of strings. Each
            dictionary in the list corresponds to a column in columns. The
            keys of the dictionaries are the values with which every string in
            the list of values will be replaced.
        unmapped (str, None): the value with which strings not found in the
            stringmap dictionary will be replaced. Typically the null string
            ''. If None, then strings found in the columns but not in the
            stringmap will be left unchanged.
        simplify (bool): If true, strip whitespace, remove duplicate
            whitespace, and force lower-case on both the string map and the
            values found in the columns to be cleaned. This can reduce the
            overall number of string values that need to be tracked.

    Returns:
        pandas.DataFrame: The function returns a new DataFrame containing the
        cleaned strings.

    """
    out_df = df.copy()
    for col, str_map in zip(columns, stringmaps):
        out_df[col] = cleanstrings_series(
            out_df[col], str_map, unmapped=unmapped, simplify=simplify)

    return out_df


def fix_int_na(df, columns, float_na=np.nan, int_na=-1, str_na=''):
    """Convert NA containing integer columns from float to string.

    Numpy doesn't have a real NA value for integers. When pandas stores integer
    data which has NA values, it thus upcasts integers to floating point
    values, using np.nan values for NA. However, in order to dump some of our
    dataframes to CSV files for use in data packages, we need to write out
    integer formatted numbers, with empty strings as the NA value. This
    function replaces np.nan values with a sentinel value, converts the column
    to integers, and then to strings, finally replacing the sentinel value with
    the desired NA string.

    This is an interim solution -- now that pandas extension arrays have been
    implemented, we need to go back through and convert all of these integer
    columns that contain NA values to Nullable Integer types like Int64.

    Args:
        df (pandas.DataFrame): The dataframe to be fixed. This argument allows
            method chaining with the pipe() method.
        columns (iterable of strings): A list of DataFrame column labels
            indicating which columns need to be reformatted for output.
        float_na (float): The floating point value to be interpreted as NA and
            replaced in col.
        int_na (int): Sentinel value to substitute for float_na prior to
            conversion of the column to integers.
        str_na (str): sa.String value to substitute for int_na after the column
            has been converted to strings.

    Returns:
        df (pandas.DataFrame): a new DataFrame, with the selected columns
        converted to strings that look like integers, compatible with
        the postgresql COPY FROM command.

    """
    return (
        df.replace({c: float_na for c in columns}, int_na)
          .astype({c: int for c in columns})
          .astype({c: str for c in columns})
          .replace({c: str(int_na) for c in columns}, str_na)
    )


def month_year_to_date(df):
    """Convert all pairs of year/month fields in a dataframe into Date fields.

    This function finds all column names within a dataframe that match the
    regular expression '_month$' and '_year$', and looks for pairs that have
    identical prefixes before the underscore. These fields are assumed to
    describe a date, accurate to the month.  The two fields are used to
    construct a new _date column (having the same prefix) and the month/year
    columns are then dropped.

    Todo:
        This function needs to be combined with convert_to_date, and improved:
        * find and use a _day$ column as well
        * allow specification of default month & day values, if none are found.
        * allow specification of lists of year, month, and day columns to be
        combined, rather than automataically finding all the matching ones.
        * Do the Right Thing when invalid or NA values are encountered.

    Args:
        df (pandas.DataFrame): The DataFrame in which to convert year/months
            fields to Date fields.

    Returns:
        pandas.DataFrame: A DataFrame in which the year/month fields have been
        converted into Date fields.

    """
    df = df.copy()
    month_regex = "_month$"
    year_regex = "_year$"
    # Columns that match our month or year patterns.
    month_cols = list(df.filter(regex=month_regex).columns)
    year_cols = list(df.filter(regex=year_regex).columns)

    # Base column names that don't include the month or year pattern
    months_base = [re.sub(month_regex, '', m) for m in month_cols]
    years_base = [re.sub(year_regex, '', y) for y in year_cols]

    # We only want to retain columns that have BOTH month and year
    # matches -- otherwise there's no point in creating a Date.
    date_base = [base for base in months_base if base in years_base]

    # For each base column that DOES have both a month and year,
    # We need to grab the real column names corresponding to each,
    # so we can access the values in the data frame, and use them
    # to create a corresponding Date column named [BASE]_date
    month_year_date = []
    for base in date_base:
        base_month_regex = f'^{base}{month_regex}'
        month_col = list(df.filter(regex=base_month_regex).columns)
        if not len(month_col) == 1:
            raise AssertionError()
        month_col = month_col[0]
        base_year_regex = f'^{base}{year_regex}'
        year_col = list(df.filter(regex=base_year_regex).columns)
        if not len(year_col) == 1:
            raise AssertionError()
        year_col = year_col[0]
        date_col = f'{base}_date'
        month_year_date.append((month_col, year_col, date_col))

    for month_col, year_col, date_col in month_year_date:
        df = fix_int_na(df, columns=[year_col, month_col])

        date_mask = (df[year_col] != '') & (df[month_col] != '')
        years = df.loc[date_mask, year_col]
        months = df.loc[date_mask, month_col]

        df.loc[date_mask, date_col] = pd.to_datetime({
            'year': years,
            'month': months,
            'day': 1}, errors='coerce')

        # Now that we've replaced these fields with a date, we drop them.
        df = df.drop([month_col, year_col], axis=1)

    return df


def convert_to_date(df,
                    date_col="report_date",
                    year_col="report_year",
                    month_col="report_month",
                    day_col="report_day",
                    month_value=1,
                    day_value=1):
    """
    Convert specified year, month or day columns into a datetime object.

    If the input ``date_col`` already exists in the input dataframe, then no
    conversion is applied, and the original dataframe is returned unchanged.
    Otherwise the constructed date is placed in that column, and the columns
    which were used to create the date are dropped.

    Args:
        df (pandas.DataFrame): dataframe to convert
        date_col (str): the name of the column you want in the output.
        year_col (str): the name of the year column in the original table.
        month_col (str): the name of the month column in the original table.
        day_col: the name of the day column in the original table.
        month_value (int): generated month if no month exists.
        day_value (int): generated day if no month exists.

    Returns:
        pandas.DataFrame: A DataFrame in which the year, month, day columns
        values have been converted into datetime objects.

    Todo:
        Update docstring.

    """
    df = df.copy()
    if date_col in df.columns:
        return df

    year = df[year_col]

    if month_col not in df.columns:
        month = month_value
    else:
        month = df[month_col]

    if day_col not in df.columns:
        day = day_value
    else:
        day = df[day_col]

    df[date_col] = pd.to_datetime({'year': year,
                                   'month': month,
                                   'day': day})
    cols_to_drop = [x for x in [
        day_col, year_col, month_col] if x in df.columns]
    df.drop(cols_to_drop, axis="columns", inplace=True)

    return df


def fix_eia_na(df):
    """
    Replace common ill-posed EIA NA spreadsheet values with np.nan.

    Args:
        df (pandas.DataFrame): The DataFrame to clean.

    Returns:
        pandas.DataFrame: The cleaned DataFrame.

    Todo:
        Update docstring.

    """
    return df.replace(to_replace=[r'^\.$', r'^\s$', r'^$'],
                      value=np.nan, regex=True)


def simplify_columns(df):
    """
    Simplify column labels for use as snake_case database fields.

    All columns will be re-labeled by:
    * Replacing all non-alphanumeric characters with spaces.
    * Forcing all letters to be lower case.
    * Compacting internal whitespace to a single " ".
    * Stripping leading and trailing whitespace.
    * Replacing all remaining whitespace with underscores.

    Args:
        df (pandas.DataFrame): The DataFrame to clean.

    Returns:
        pandas.DataFrame: The cleaned DataFrame.

    Todo:
        Update docstring.

    """
    df.columns = (
        df.columns.
        str.replace('[^0-9a-zA-Z]+', ' ').
        str.strip().
        str.lower().
        str.replace(r'\s+', ' ').
        str.replace(' ', '_')
    )
    return df


def find_timezone(*, lng=None, lat=None, state=None, strict=True):
    """Find the timezone associated with the a specified input location.

    Note that this function requires named arguments. The names are lng, lat,
    and state.  lng and lat must be provided, but they may be NA. state isn't
    required, and isn't used unless lng/lat are NA or timezonefinder can't find
    a corresponding timezone.

    Timezones based on states are imprecise, so it's far better to use lng/lat
    if possible. If `strict` is True, state will not be used.
    More on state-to-timezone conversion here:
    https://en.wikipedia.org/wiki/List_of_time_offsets_by_U.S._state_and_territory

    Args:
        lng (int or float in [-180,180]): Longitude, in decimal degrees
        lat (int or float in [-90, 90]): Latitude, in decimal degrees
        state (str): Abbreviation for US state or Canadian province
        strict (bool): Raise an error if no timezone is found?

    Returns:
        str: The timezone (as an IANA string) for that location.

    Todo:
        Update docstring.

    """
    try:
        tz = tz_finder.timezone_at(lng=lng, lat=lat)
        if tz is None:  # Try harder
            # Could change the search radius as well
            tz = tz_finder.closest_timezone_at(lng=lng, lat=lat)
    # For some reason w/ Python 3.6 we get a ValueError here, but with
    # Python 3.7 we get an OverflowError...
    except (OverflowError, ValueError):
        # If we're being strict, only use lng/lat, not state
        if strict:
            raise ValueError(
                f"Can't find timezone for: lng={lng}, lat={lat}, state={state}"
            )
        # If, e.g., the coordinates are missing, try looking in the
        # state_tz_approx dictionary.
        try:
            tz = pudl.constants.state_tz_approx[state]
        except KeyError:
            tz = None
    return tz


def drop_tables(engine,
                clobber=False):
    """Drops all tables from a SQLite database.

    Creates an sa.schema.MetaData object reflecting the structure of the
    database that the passed in ``engine`` refers to, and uses that schema to
    drop all existing tables.

    Todo:
        Treat DB connection as a context manager (with/as).

    Args:
        engine (sa.engine.Engine): An SQL Alchemy SQLite database Engine
            pointing at an exising SQLite database to be deleted.

    Returns:
        None

    """
    md = sa.MetaData()
    md.reflect(engine)
    insp = reflection.Inspector.from_engine(engine)
    if len(insp.get_table_names()) > 0 and not clobber:
        raise AssertionError(
            'Refusing to drop database because clobber is not set to True.')
    md.drop_all(engine)
    conn = engine.connect()
    conn.execute("VACUUM")
    conn.close()


def merge_dicts(list_of_dicts):
    """
    Merge multipe dictionaries together.

    Given any number of dicts, shallow copy and merge into a new dict,
    precedence goes to key value pairs in latter dicts.

    Args:
        dict_args (list): a list of dictionaries.

    Returns:
        dict

    """
    merge_dict = {}
    for dictionary in list_of_dicts:
        merge_dict.update(dictionary)
    return merge_dict


class ColumnTypeConversionError(Exception):
    """pandas.DataFrame dtype conversion has failed."""

    def __init__(self, raw_exception, df_name=None, column=None):
        """Creates new Exception and associates it with df_name and specific column."""
        self.df_name = df_name
        self.column = column
        self.raw_exception = raw_exception
        super().__init__(f'Failed to convert {df_name}.{column}: {raw_exception}')


<<<<<<< HEAD
=======
def _apply_type_conversion(df, col_dtypes, name=''):
    """Attempts type conversion on DataFrame.

    If the conversion fails, this method will try once more one column
    at a time and prints useful debugging information and dumps the offending
    dataframe to temporary file for later inspection.
    """
    try:
        return df.astype(col_dtypes)
    except TypeError:
        # Dump the offending dataframe to file for debugging purposes
        _, tmp_file = tempfile.mkstemp(suffix=".pandas.df", prefix=name)
        df.to_pickle(tmp_file)
        logger.error(f'Failed to convert {name} dtypes. Re-running with debug info.')
        logger.error(f'Offending dataframe saved to {tmp_file}')
        for col, dtype in col_dtypes.items():
            orig_type = str(df.dtypes[col])
            new_type = str(dtype)
            logger.info(
                f'{name}: {col} will be converted from {orig_type} to {new_type}')
        for col, dtype in col_dtypes.items():
            try:
                df = df.astype({col: dtype})
            except TypeError as err:
                raise ColumnTypeConversionError(err, df_name=name, column=col)


>>>>>>> 84fd4199
def convert_cols_dtypes(df, data_source, name=None):
    """
    Convert the data types for a dataframe.

    This function will convert a PUDL dataframe's columns to the correct data
    type. It uses a dictionary in constants.py called column_dtypes to assign
    the right type. Within a given data source (e.g. eia923, ferc1) each column
    name is assumed to *always* have the same data type whenever it is found.

    Boolean type conversions created a special problem, because null values in
    boolean columns get converted to True (which is bonkers!)... we generally
    want to preserve the null values and definitely don't want them to be True,
    so we are keeping those columns as objects and preforming a simple mask for
    the boolean columns.

    The other exception in here is with the `utility_id_eia` column. It is
    often an object column of strings. All of the strings are numbers, so it
    should be possible to convert to :func:`pandas.Int32Dtype` directly, but it
    is requiring us to convert to int first. There will probably be other
    columns that have this problem... and hopefully pandas just enables this
    direct conversion.

    Args:
        df (pandas.DataFrame): dataframe with columns that appear in the PUDL
            tables.
        data_source (str): the name of the datasource (eia, ferc1, etc.)
        name (str): name of the table (for logging only!)

    Returns:
        pandas.DataFrame: a dataframe with columns as specified by the
        :mod:`pudl.constants` ``column_dtypes`` dictionary.

    """
    # get me all of the columns for the table in the constants dtype dict
    col_dtypes = {col: col_dtype for col, col_dtype
                  in pc.column_dtypes[data_source].items()
                  if col in list(df.columns)}

    # grab only the boolean columns (we only need their names)
    bool_cols = {col: col_dtype for col, col_dtype
                 in col_dtypes.items()
                 if col_dtype == pd.BooleanDtype()}
    # Grab only the string columns...
    string_cols = {col: col_dtype for col, col_dtype
                   in col_dtypes.items()
                   if col_dtype == pd.StringDtype()}

    for col in bool_cols:
        # Bc the og bool values were sometimes coming across as actual bools or
        # strings, for some reason we need to map both types (I'm not sure
        # why!). We use na_action to preserve the og NaN's. I've also added in
        # the string version of a null value bc I am sure it will exist.
        df[col] = df[col].map({'False': False,
                               'True': True,
                               False: False,
                               True: True,
                               'nan': pd.NA})

    # Int64Dtype() can't convert from object dtype so we need to convert via
    # float type. Identify columns for which this needs to happen.
    cols_to_fix = set(df.select_dtypes(object).keys()).intersection(
        set(col for col, dtype in col_dtypes.items() if dtype == pd.Int64Dtype()))
    if cols_to_fix:
        df = df.astype({c: float for c in cols_to_fix})

    df = (
        df.replace(to_replace="<NA>", value={
                   col: pd.NA for col in string_cols})
        .replace(to_replace="nan", value={col: pd.NA for col in string_cols})
    )

    # Zip codes are highly coorelated with datatype. If they datatype gets
    # converted at any point it may mess up the accuracy of the data. For
    # example: 08401.0 or 8401 are both incorrect versions of 080401 that a
    # simple datatype conversion cannot fix. For this reason, we use the
    # zero_pad_zips function.
    if any('zip_code' for col in df.columns):
        zip_cols = [col for col in df.columns if 'zip_code' in col]
        for col in zip_cols:
            if '4' in col:
                df[col] = zero_pad_zips(df[col], 4)
            else:
                df[col] = zero_pad_zips(df[col], 5)

    # Apply dtype conversion all at once. If this fails, dump the failed dataframe to
    # disk and try running conversion one column at a time to determine what exactly has
    # failed.
<<<<<<< HEAD
    try:
        return df.astype(col_dtypes)
    except TypeError:
        # Dump the offending dataframe to file for debugging purposes
        _, tmp_file = tempfile.mkstemp(suffix=".pandas.df", prefix=name)
        df.to_pickle(tmp_file)
        logger.error(f'Failed to convert {name} dtypes. Re-running with debug info.')
        logger.error(f'Offending dataframe saved to {tmp_file}')
        for col, dtype in col_dtypes.items():
            orig_type = str(df.dtypes[col])
            new_type = str(dtype)
            logger.info(
                f'{name}: {col} will be converted from {orig_type} to {new_type}')
        for col, dtype in col_dtypes.items():
            try:
                df = df.astype({col: dtype})
            except TypeError as err:
                raise ColumnTypeConversionError(err, df_name=name, column=col)
=======
    return _apply_type_conversion(df, col_dtypes, name=name)
>>>>>>> 84fd4199


def convert_dfs_dict_dtypes(dfs_dict, data_source):
    """Convert the data types of a dictionary of dataframes.

    This is a wrapper for :func:`pudl.helpers.convert_cols_dtypes` which loops
    over an entire dictionary of dataframes, assuming they are all from the
        # Dump the offending data frame to temporary file for debugging purposes
    specified data source, and appropriately assigning data types to each
    column based on the data source specific type map stored in pudl.constants

    """
    return {name: convert_cols_dtypes(df, data_source, name) for name, df in dfs_dict.items()}


def generate_rolling_avg(df, group_cols, data_col, window, **kwargs):
    """
    Generate a rolling average.

    For a given dataframe with a ``report_date`` column, generate a monthly
    rolling average and use this rolling average to impute missing values.

    Args:
        df (pandas.DataFrame): Original dataframe. Must have group_cols
            column, a data_col column and a ``report_date`` column.
        group_cols (iterable): a list of columns to groupby.
        data_col (str): the name of the data column.
        window (int): window from :func:`pandas.Series.rolling`.
        kwargs : Additional arguments to pass to
            :func:`pandas.Series.rolling`.

    Returns:
        pandas.DataFrame

    """
    df = df.astype({'report_date': 'datetime64[ns]'})
    # create a full date range for this df
    date_range = (pd.DataFrame(pd.date_range(
        start=min(df['report_date']),
        end=max(df['report_date']), freq='MS',
        name='report_date')).
        # assiging a temp column to merge on
        assign(tmp=1))
    groups = (df[group_cols + ['report_date']].
              drop_duplicates().
              # assiging a temp column to merge on
              assign(tmp=1))
    # merge the date range and the groups together
    # to get the backbone/complete date range/groups
    bones = (date_range.merge(groups).
             # drop the temp column
             drop('tmp', axis=1).
             # then merge the actual data onto the
             merge(df, on=group_cols + ['report_date']).
             set_index(group_cols + ['report_date']).
             groupby(by=group_cols + ['report_date']).
             mean())
    # with the aggregated data, get a rolling average
    roll = (bones.rolling(window=window, center=True, **kwargs).
            agg({data_col: 'mean'})
            )
    # return the merged
    return bones.merge(roll,
                       on=group_cols + ['report_date'],
                       suffixes=('', '_rolling')).reset_index()


def fillna_w_rolling_avg(df_og, group_cols, data_col, window=12, **kwargs):
    """
    Filling NaNs with a rolling average.

    Imputes null values from a dataframe on a rolling monthly average. To note,
    this was designed to work with the PudlTabl object's tables.

    Args:
        df_og (pandas.DataFrame): Original dataframe. Must have group_cols
            column, a data_col column and a 'report_date' column.
        group_cols (iterable): a list of columns to groupby.
        data_col (str): the name of the data column.
        window (int): window from pandas.Series.rolling
        kwargs : Additional arguments to pass to
            :class:`pandas.Series.rolling`.

    Returns:
        pandas.DataFrame: dataframe with nulls filled in.

    """
    df_og = df_og.astype({'report_date': 'datetime64[ns]'})
    df_roll = generate_rolling_avg(df_og, group_cols, data_col,
                                   window, **kwargs)
    df_roll[data_col] = df_roll[data_col].fillna(
        df_roll[f'{data_col}_rolling'])
    df_new = df_og.merge(df_roll,
                         how='left',
                         on=group_cols + ['report_date'],
                         suffixes=('', '_rollfilled'))
    df_new[data_col] = df_new[data_col].fillna(
        df_new[f'{data_col}_rollfilled'])
    return df_new.drop(columns=[f'{data_col}_rollfilled', f'{data_col}_rolling'])


def count_records(df, cols, new_count_col_name):
    """
    Count the number of unique records in group in a dataframe.

    Args:
        df (panda.DataFrame) : dataframe you would like to groupby and count.
        cols (iterable) : list of columns to group and count by.
        new_count_col_name (string) : the name that will be assigned to the
            column that will contain the count.
    Returns:
        pandas.DataFrame: dataframe with only the `cols` definted and the
        `new_count_col_name`.
    """
    return (df.assign(count_me=1).
            groupby(cols).
            agg({'count_me': 'count'}).
            reset_index().
            rename(columns={'count_me': new_count_col_name}))


def cleanstrings_snake(df, cols):
    """
    Clean the strings in a columns in a dataframe with snake case.

    Args:
        df (panda.DataFrame) : original dataframe.
        cols (list): list of columns in `df` to apply snake case to.

    """
    for col in cols:
        df.loc[:, col] = (
            df[col].astype(str).
            str.strip().
            str.lower().
            str.replace(r'\s+', '_')
        )
    return df


def zero_pad_zips(zip_series, n_digits):
    """
    Retain prefix zeros in zipcodes.

    Args:
        zip_series (pd.Series) : series containing the zipcode values.
        n_digits(int) : zipcode length (likely 4 or 5 digits).

    Returns:
        pandas.Series: a series containing zipcodes with their prefix zeros
        intact and invalid zipcodes rendered as na.

    """
    # Add preceeding zeros where necessary and get rid of decimal zeros
    def get_rid_of_decimal(series):
        return series.str.replace(r'[\.]+\d*', '', regex=True)

    zip_series = (
        zip_series
        .astype(pd.StringDtype())
        .replace('nan', np.nan)
        .fillna("0")
        .pipe(get_rid_of_decimal)
        .str.zfill(n_digits)
        .replace({n_digits * "0": pd.NA})  # All-zero Zip codes aren't valid.
    )
    return zip_series


def iterate_multivalue_dict(**kwargs):
    """Make dicts from dict with main dict key and one value of main dict."""
    single_valued = {k: v for k,
                     v in kwargs.items()
                     if not (isinstance(v, list) or isinstance(v, tuple))}

    # Transform multi-valued {k: vlist} into {k1: [{k1: v1}, {k1: v2}, ...], k2: [...], ...}
    multi_valued = {k: [{k: v} for v in vlist]
                    for k, vlist in kwargs.items()
                    if (isinstance(vlist, list) or isinstance(vlist, tuple))}

    for value_assignments in itertools.product(*multi_valued.values()):
        result = dict(single_valued)
        for k_v in value_assignments:
            result.update(k_v)
        yield result


def get_working_eia_dates():
    """Get all working EIA dates as a DatetimeIndex."""
    dates = pd.DatetimeIndex([])
    for dataset_name, dataset in pc.working_partitions.items():
        if 'eia' in dataset_name:
            for name, partition in dataset.items():
                if name == 'years':
                    dates = dates.append(
                        pd.to_datetime(partition, format='%Y'))
                if name == 'year_month':
                    dates = dates.append(pd.DatetimeIndex(
                        [pd.to_datetime(partition)]))
    return dates<|MERGE_RESOLUTION|>--- conflicted
+++ resolved
@@ -846,8 +846,6 @@
         super().__init__(f'Failed to convert {df_name}.{column}: {raw_exception}')
 
 
-<<<<<<< HEAD
-=======
 def _apply_type_conversion(df, col_dtypes, name=''):
     """Attempts type conversion on DataFrame.
 
@@ -875,7 +873,6 @@
                 raise ColumnTypeConversionError(err, df_name=name, column=col)
 
 
->>>>>>> 84fd4199
 def convert_cols_dtypes(df, data_source, name=None):
     """
     Convert the data types for a dataframe.
@@ -963,28 +960,7 @@
     # Apply dtype conversion all at once. If this fails, dump the failed dataframe to
     # disk and try running conversion one column at a time to determine what exactly has
     # failed.
-<<<<<<< HEAD
-    try:
-        return df.astype(col_dtypes)
-    except TypeError:
-        # Dump the offending dataframe to file for debugging purposes
-        _, tmp_file = tempfile.mkstemp(suffix=".pandas.df", prefix=name)
-        df.to_pickle(tmp_file)
-        logger.error(f'Failed to convert {name} dtypes. Re-running with debug info.')
-        logger.error(f'Offending dataframe saved to {tmp_file}')
-        for col, dtype in col_dtypes.items():
-            orig_type = str(df.dtypes[col])
-            new_type = str(dtype)
-            logger.info(
-                f'{name}: {col} will be converted from {orig_type} to {new_type}')
-        for col, dtype in col_dtypes.items():
-            try:
-                df = df.astype({col: dtype})
-            except TypeError as err:
-                raise ColumnTypeConversionError(err, df_name=name, column=col)
-=======
     return _apply_type_conversion(df, col_dtypes, name=name)
->>>>>>> 84fd4199
 
 
 def convert_dfs_dict_dtypes(dfs_dict, data_source):
