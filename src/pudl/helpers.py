"""General utility functions that are used in a variety of contexts.

The functions in this module are used in various stages of the ETL and post-etl
processes. They are usually not dataset specific, but not always. If a function
is designed to be used as a general purpose tool, applicable in multiple
scenarios, it should probably live here. There are lost of transform type
functions in here that help with cleaning and restructing dataframes.

"""
import itertools
import logging
import pathlib
import re
import shutil
from collections import defaultdict
from functools import partial
from importlib import resources
from io import BytesIO
from typing import Any, DefaultDict, Dict, List, Optional, Set, Union

import addfips
import numpy as np
import pandas as pd
import requests
import sqlalchemy as sa

from pudl.metadata.classes import DataSource, Package
from pudl.metadata.fields import get_pudl_dtypes

logger = logging.getLogger(__name__)

sum_na = partial(pd.Series.sum, skipna=False)
"""A sum function that returns NA if the Series includes any NA values.

In many of our aggregations we need to override the default behavior of treating
NA values as if they were zero. E.g. when calculating the heat rates of
generation units, if there are some months where fuel consumption is reported
as NA, but electricity generation is reported normally, then the fuel
consumption for the year needs to be NA, otherwise we'll get unrealistic heat
rates.
"""


def label_map(
    df: pd.DataFrame,
    from_col: str = "code",
    to_col: str = "label",
    null_value: Union[str, type(pd.NA)] = pd.NA,
) -> DefaultDict[str, Union[str, type(pd.NA)]]:
    """Build a mapping dictionary from two columns of a labeling / coding dataframe.

    These dataframes document the meanings of the codes that show up in much of the
    originally reported data. They're defined in :mod:`pudl.metadata.codes`.  This
    function is mostly used to build maps that can translate the hard to understand
    short codes into longer human-readable codes.

    Args:
        df: The coding / labeling dataframe. Must contain columns ``from_col``
            and ``to_col``.
        from_col: Label of column containing the existing codes to be replaced.
        to_col: Label of column containing the new codes to be swapped in.
        null_value: Defualt (Null) value to map to when a value which doesn't
            appear in ``from_col`` is encountered.


    Returns:
        A mapping dictionary suitable for use with :meth:`pandas.Series.map`.

    """
    return defaultdict(
        lambda: null_value,
        df.loc[:, [from_col, to_col]]
        .drop_duplicates(subset=[from_col])
        .to_records(index=False),
    )


def find_new_ferc1_strings(
    table: str,
    field: str,
    strdict: Dict[str, List[str]],
    ferc1_engine: sa.engine.Engine,
) -> Set[str]:
    """Identify as-of-yet uncategorized freeform strings in FERC Form 1.

    Args:
        table: Name of the FERC Form 1 DB to search.
        field: Name of the column in that table to search.
        strdict: A string cleaning dictionary. See
            e.g. `pudl.transform.ferc1.FUEL_UNIT_STRINGS`
        ferc1_engine: SQL Alchemy DB connection engine for the FERC Form 1 DB.

    Returns:
        Any string found in the searched table + field that was not part of any of
        categories enumerated in strdict.

    """
    all_strings = set(
        pd.read_sql(f"SELECT {field} FROM {table};", ferc1_engine).pipe(  # nosec
            simplify_strings, columns=[field]
        )[field]
    )
    old_strings = set.union(*[set(strings) for strings in strdict.values()])
    return all_strings.difference(old_strings)


def find_foreign_key_errors(dfs: Dict[str, pd.DataFrame]) -> List[Dict[str, Any]]:
    """Report foreign key violations from a dictionary of dataframes.

    The database schema to check against is generated based on the names of the
    dataframes (keys of the dictionary) and the PUDL metadata structures.

    Args:
        dfs: Keys are table names, and values are dataframes ready for loading
            into the SQLite database.

    Returns:
        A list of dictionaries, each one pertains to a single database table
        in which a foreign key constraint violation was found, and it includes
        the table name, foreign key definition, and the elements of the
        dataframe that violated the foreign key constraint.

    """
    package = Package.from_resource_ids(resource_ids=tuple(sorted(dfs)))
    errors = []
    for resource in package.resources:
        for foreign_key in resource.schema.foreign_keys:
            x = dfs[resource.name][foreign_key.fields]
            y = dfs[foreign_key.reference.resource][foreign_key.reference.fields]
            ncols = x.shape[1]
            idx = range(ncols)
            xx, yy = x.set_axis(idx, axis=1), y.set_axis(idx, axis=1)
            if ncols == 1:
                # Faster check for single-field foreign key
                invalid = ~(xx[0].isin(yy[0]) | xx[0].isna())
            else:
                invalid = ~(
                    pd.concat([yy, xx]).duplicated().iloc[len(yy) :]
                    | xx.isna().any(axis=1)
                )
            if invalid.any():
                errors.append(
                    {
                        "resource": resource.name,
                        "foreign_key": foreign_key,
                        "invalid": x[invalid],
                    }
                )
    return errors


def download_zip_url(url, save_path, chunk_size=128):
    """Download and save a Zipfile locally.

    Useful for acquiring and storing non-PUDL data locally.

    Args:
        url (str): The URL from which to download the Zipfile
        save_path (pathlib.Path): The location to save the file.
        chunk_size (int): Data chunk in bytes to use while downloading.

    Returns:
        None

    """
    # This is a temporary hack to avoid being filtered as a bot:
    headers = {
        "User-Agent": "Mozilla/5.0 (Macintosh; Intel Mac OS X 10.15; rv:77.0) Gecko/20100101 Firefox/77.0",
        "Accept": "text/html,application/xhtml+xml,application/xml;q=0.9,image/webp,*/*;q=0.8",
        "Accept-Language": "en-US,en;q=0.5",
        "DNT": "1",
        "Connection": "keep-alive",
        "Upgrade-Insecure-Requests": "1",
    }
    r = requests.get(url, stream=True, headers=headers)
    with save_path.open(mode="wb") as fd:
        for chunk in r.iter_content(chunk_size=chunk_size):
            fd.write(chunk)


def add_fips_ids(df, state_col="state", county_col="county", vintage=2015):
    """Add State and County FIPS IDs to a dataframe.

    To just add State FIPS IDs, make county_col = None.
    """
    # force the columns to be the nullable string types so we have a consistent
    # null value to filter out before feeding to addfips
    df = df.astype({state_col: pd.StringDtype()})
    if county_col:
        df = df.astype({county_col: pd.StringDtype()})
    af = addfips.AddFIPS(vintage=vintage)
    # Lookup the state and county FIPS IDs and add them to the dataframe:
    df["state_id_fips"] = df.apply(
        lambda x: (
            af.get_state_fips(state=x[state_col]) if pd.notnull(x[state_col]) else pd.NA
        ),
        axis=1,
    )

    # force the code columns to be nullable strings - the leading zeros are
    # important
    df = df.astype({"state_id_fips": pd.StringDtype()})

    logger.info(
        f"Assigned state FIPS codes for "
        f"{len(df[df.state_id_fips.notnull()])/len(df):.2%} of records."
    )
    if county_col:
        df["county_id_fips"] = df.apply(
            lambda x: (
                af.get_county_fips(state=x[state_col], county=x[county_col])
                if pd.notnull(x[county_col]) and pd.notnull(x[state_col])
                else pd.NA
            ),
            axis=1,
        )
        # force the code columns to be nullable strings - the leading zeros are
        # important
        df = df.astype({"county_id_fips": pd.StringDtype()})
        logger.info(
            f"Assigned county FIPS codes for "
            f"{len(df[df.county_id_fips.notnull()])/len(df):.2%} of records."
        )
    return df


def clean_eia_counties(df, fixes, state_col="state", county_col="county"):
    """Replace non-standard county names with county nmes from US Census."""
    df = df.copy()
    df[county_col] = (
        df[county_col]
        .str.strip()
        # Condense multiple whitespace chars.
        .str.replace(r"\s+", " ", regex=True)
        .str.replace(r"^St ", "St. ", regex=True)  # Standardize abbreviation.
        # Standardize abbreviation.
        .str.replace(r"^Ste ", "Ste. ", regex=True)
        .str.replace("Kent & New Castle", "Kent, New Castle")  # Two counties
        # Fix ordering, remove comma
        .str.replace("Borough, Kodiak Island", "Kodiak Island Borough")
        # Turn comma-separated counties into lists
        .str.replace(r",$", "", regex=True)
        .str.split(",")
    )
    # Create new records for each county in a multi-valued record
    df = df.explode(county_col)
    df[county_col] = df[county_col].str.strip()
    # Yellowstone county is in MT, not WY
    df.loc[
        (df[state_col] == "WY") & (df[county_col] == "Yellowstone"), state_col
    ] = "MT"
    # Replace individual bad county names with identified correct names in fixes:
    for fix in fixes.itertuples():
        state_mask = df[state_col] == fix.state
        county_mask = df[county_col] == fix.eia_county
        df.loc[state_mask & county_mask, county_col] = fix.fips_county
    return df


def oob_to_nan(df, cols, lb=None, ub=None):
    """Set non-numeric values and those outside of a given rage to NaN.

    Args:
        df (pandas.DataFrame): The dataframe containing values to be altered.
        cols (iterable): Labels of the columns whose values are to be changed.
        lb: (number): Lower bound, below which values are set to NaN. If None,
            don't use a lower bound.
        ub: (number): Upper bound, below which values are set to NaN. If None,
            don't use an upper bound.

    Returns:
        pandas.DataFrame: The altered DataFrame.

    """
    out_df = df.copy()
    for col in cols:
        # Force column to be numeric if possible, NaN otherwise:
        out_df.loc[:, col] = pd.to_numeric(out_df[col], errors="coerce")
        if lb is not None:
            out_df.loc[out_df[col] < lb, col] = np.nan
        if ub is not None:
            out_df.loc[out_df[col] > ub, col] = np.nan

    return out_df


def prep_dir(dir_path, clobber=False):
    """Create (or delete and recreate) a directory.

    Args:
        dir_path (path-like): path to the directory that you are trying to
            clean and prepare.
        clobber (bool): If True and dir_path exists, it will be removed and
            replaced with a new, empty directory.

    Raises:
        FileExistsError: if a file or directory already exists at dir_path.

    Returns:
        pathlib.Path: Path to the created directory.

    """
    dir_path = pathlib.Path(dir_path)
    if dir_path.exists():
        if clobber:
            shutil.rmtree(dir_path)
        else:
            raise FileExistsError(f"{dir_path} exists and clobber is {clobber}")
    dir_path.mkdir(parents=True)
    return dir_path


def is_doi(doi):
    """Determine if a string is a valid digital object identifier (DOI).

    Function simply checks whether the offered string matches a regular
    expresssion -- it doesn't check whether the DOI is actually registered
    with the relevant authority.

    Args:
        doi (str): String to validate.

    Returns:
        bool: True if doi matches the regex for valid DOIs, False otherwise.

    """
    doi_regex = re.compile(
        r"(doi:\s*|(?:https?://)?(?:dx\.)?doi\.org/)?(10\.\d+(.\d+)*/.+)$",
        re.IGNORECASE | re.UNICODE,
    )

    return bool(re.match(doi_regex, doi))


def convert_col_to_datetime(df, date_col_name):
    """Convert a column in a dataframe to a datetime.

    If the column isn't a datetime, it needs to be converted to a string type
    first so that integer years are formatted correctly.

    Args:
        df (pandas.DataFrame): Dataframe wiht column to convert.
        date_col_name (string): name of the column to convert.

    Returns:
        Dataframe with the converted datetime column.
    """
    if pd.api.types.is_datetime64_ns_dtype(df[date_col_name]) is False:
        logger.warning(
            f"{date_col_name} is {df[date_col_name].dtype} column. Converting to datetime."
        )
        df[date_col_name] = pd.to_datetime(df[date_col_name].astype("string"))
    return df


def full_timeseries_date_merge(
    left: pd.DataFrame,
    right: pd.DataFrame,
<<<<<<< HEAD
    left_date_col: str = "report_date",
    right_date_col: str = "report_date",
    new_date_col: str = "report_date",
    on: List[str] = [],
    date_on: Literal["year", "quarter", "month", "day"] = "year",
    how: Literal["inner", "outer", "left", "right", "cross"] = "inner",
    report_at_start: bool = True,
    start: str = None,
    end: str = None,
    freq: str = "MS",
    fill: bool = True,
    **kwargs,
):
    """
    Merge dataframes with different date frequencies and expand to a full timeseries.

    Arguments: see arguments for ``date_merge`` and ``expand_timeseries``
    """
    out = date_merge(
        left,
        right,
        left_date_col,
        right_date_col,
        on,
        date_on,
        how,
        report_at_start,
        **kwargs,
    )
    out = expand_timeseries(
        df=out,
        date_col=new_date_col,
        start=start,
        end=end,
        freq=freq,
        key_cols=on,
        fill=fill,
    )
    return out

=======
    left_on: str = "report_date",
    right_on: str = "report_date",
    by: List[str] = [],
) -> pd.DataFrame:
    """Merge two dataframes having different ``report_date`` frequencies.
>>>>>>> 68f09549

DateOnCol = Literal["year", "month", "quarter", "day"]


def date_merge(
    left: pd.DataFrame,
    right: pd.DataFrame,
    left_date_col: str = "report_date",
    right_date_col: str = "report_date",
    new_date_col: str = "report_date",
    on: List[str] = [],
    date_on: List[DateOnCol] = ["year"],
    how: Literal["inner", "outer", "left", "right", "cross"] = "inner",
    report_at_start: bool = True,
    **kwargs,
) -> pd.DataFrame:
    """
    Merge two dataframes that have different report date frequencies.

    We often need to bring together data that is reported at different
    temporal granularities e.g. monthly basis versus annual basis. This function
    acts as a wrapper on a pandas merge to allow merging at different temporal
    granularities. The date columns of both dataframes are separated into
    year, quarter, month, and day columns. Then, the dataframes are merged according
    to ``how`` on the columns specified by the ``on`` and ``date_on`` argument,
    which list the new temporal columns to merge on as well any additional shared columns.
    Finally, the datetime column is reconstructed in the output dataframe and
    named according to the ``new_date_col`` parameter.

    Args:
        left: The left dataframe in the merge. Typically monthly in our use
            cases if doing a left merge E.g. ``generation_eia923``.
            Must contain columns specified by ``left_date_col`` and
            ``on`` argument.
        right: The right dataframe in the merge. Typically annual in our uses
            cases if doing a left merge E.g. ``generators_eia860``.
            Must contain columns specified by ``right_date_col`` and ``on`` argument.
        left_date_col: Column in ``left`` containing datetime like data. Default is
            ``report_date``. Must be a Datetime or convertible to a Datetime using
            :func:`pandas.to_datetime`
        right_date_col: Column in ``right`` containing datetime like data. Default is
            ``report_date``. Must be a Datetime or convertible to a Datetime using
            :func:`pandas.to_datetime`.
        new_date_col: Name of the reconstructed datetime column in the output dataframe.
        on: The columns to merge on that are shared between both
            dataframes. Typically ID columns like ``plant_id_eia``, ``generator_id``
            or ``boiler_id``.
        date_on: The temporal columns to merge on. Values in this list
            of columns must be [``year``, ``quarter``, ``month``, ``day``].
            E.g. if a monthly reported dataframe is being merged onto a daily reported
            dataframe, then the merge would be performed on ``["year", "month"]``.
            If one of these temporal columns already exists in the dataframe it will not
            be clobbered by the merge, as the suffix "_temp_for_merge" is added when
            expanding the datetime column into year, quarter, month, and day.
        how: How the dataframes should be merged. See :func:`pandas.DataFrame.merge`.
        report_at_start: Whether the data in the dataframe whose report date is not being
            kept in the merged output (in most cases the less frequently reported dataframe)
            is reported at the start or end of the time period e.g. January 1st
            for annual data.
        kwargs : Additional arguments to pass to :func:`pandas.DataFrame.merge`.


    Returns:
        Merged contents of left and right input dataframes.

    Raises:
        ValueError: if ``left_date_col`` or ``right_date_col`` columns are missing from their
            respective input dataframes.
        ValueError: if any of the labels referenced in ``on`` are missing from either
            the left or right dataframes.

    """

    def separate_date_cols(df, date_col_name, date_on):
        df[date_col_name] = pd.to_datetime(df[date_col_name])
        if "year_temp_for_merge" in date_on:
            df.loc[:, "year_temp_for_merge"] = df[date_col_name].dt.year
        if "quarter_temp_for_merge" in date_on:
            df.loc[:, "quarter_temp_for_merge"] = df[date_col_name].dt.quarter
        if "month_temp_for_merge" in date_on:
            df.loc[:, "month_temp_for_merge"] = df[date_col_name].dt.month
        if "day_temp_for_merge" in date_on:
            df.loc[:, "day_temp_for_merge"] = df[date_col_name].dt.day
        return df

    right = convert_col_to_datetime(right, right_date_col)
    left = convert_col_to_datetime(left, left_date_col)
    date_on = [col + "_temp_for_merge" for col in date_on]
    right = separate_date_cols(right, right_date_col, date_on)
    left = separate_date_cols(left, left_date_col, date_on)
    merge_cols = date_on + on
    out = left.merge(right, on=merge_cols, how=how, **kwargs)

    suffixes = ["", ""]
    if left_date_col == right_date_col:
        if "suffixes" in kwargs:
            suffixes = kwargs["suffixes"]
        else:
            suffixes = ["_x", "_y"]
    # reconstruct the new report date column and clean up columns
    left_right_date_col = [left_date_col + suffixes[0], right_date_col + suffixes[1]]
    if report_at_start:
        # keep the later of the two report dates when determining
        # the new report date for each row
        reconstructed_date = out[left_right_date_col].max(axis=1)
    else:
        # keep the earlier of the two report dates
        reconstructed_date = out[left_right_date_col].min(axis=1)
    out = out.drop(left_right_date_col + date_on, axis=1)
    out.insert(loc=0, column=new_date_col, value=reconstructed_date)
    return out


def expand_timeseries(
    df: pd.DataFrame,
    date_col: str = "report_date",
    start: str = None,
    end: str = None,
    freq: str = "MS",
    key_cols: List[str] = [],
    fill: bool = True,
) -> pd.DataFrame:
    """
    Expand a dataframe to a include a full time series at a given frequency.

    This function adds a full timeseries specified by the ``start`` and ``end``
    arguments to the given dataframe. If ``fill`` is true, then the data in the
    timeseries will be filled with the next previous chronological observation
    for a group of primary key columns specified by ``key_cols``.

    Arguments:
        df: The dataframe to expand. Must have ``date_col`` in columns.
        date_col: Name of the datetime column being expanded into a full timeseries.
        start: Start date of the timeseries. Pass in string date with format "YYYY-MM-DD".
            If no start date is passed in, the oldest date in ``df[date_col]`` is used.
        end: End date of the timeseries. Pass in string date with format "YYYY-MM-DD".
            If no end date is passed in, the oldest date in ``df[date_col]`` is used.
        freq: The frequency of the time series to expand the data to.
            See :ref:`here <timeseries.offset_aliases>` for a list of
            frequency aliases.
        key_cols: Column names of the non-date primary key columns in the dataframe.
            The resulting dataframe will have a full timeseries expanded for each
            unique group of these ID columns that are present in the dataframe.
        fill: Whether to broadcast the data so it's filled in for the whole
            timeseries e.g. if annual data is expanded over a monthly timeseries
            then the data for each year is broadcast to all months in that year.
    """
    if start:
        start = pd.Timestamp(start)
    else:
        start = df[date_col].min()
    if end:
        end = pd.Timestamp(end)
    else:
        end = df[date_col].max()

    try:
        pd.tseries.frequencies.to_offset(freq)
    except ValueError:
        logger.exception(
            f"Frequency string {freq} is not valid. \
            See Pandas Timeseries Offset Aliases docs for valid strings."
        )

    date_range = pd.DataFrame(
        pd.date_range(
            start=start,
            end=end,
            freq=freq,
        ),
        columns=[date_col],
    )
    # create a dataframe of the unique combinations of non-date primary key columns
    unique_key = df[key_cols].drop_duplicates(keep="first")
    # copy each of these combinations for every date in the full timeseries
    repeated_key = (
        pd.concat([unique_key] * len(date_range)).sort_index().reset_index(drop=True)
    )
    # copy the full timeseries for each of the primary key combinations
    repeated_date_range = pd.concat([date_range] * len(unique_key)).reset_index(
        drop=True
    )
    # concatenate these dataframes to get a new index for the full timeseries
    date_range_idx = pd.concat([repeated_date_range, repeated_key], axis=1)

    out = date_range_idx.merge(df, how="left", on=[date_col] + key_cols).sort_values(
        key_cols + [date_col]
    )
    if fill:
        cols = [col for col in df.columns if col not in key_cols and col != date_col]
        out[cols] = out.groupby(key_cols)[cols].ffill()

    out = out.reset_index(drop=True)
    return out


def organize_cols(df, cols):
    """Organize columns into key ID & name fields & alphabetical data columns.

    For readability, it's nice to group a few key columns at the beginning
    of the dataframe (e.g. report_year or report_date, plant_id...) and then
    put all the rest of the data columns in alphabetical order.

    Args:
        df: The DataFrame to be re-organized.
        cols: The columns to put first, in their desired output ordering.

    Returns:
        pandas.DataFrame: A dataframe with the same columns as the input
        DataFrame df, but with cols first, in the same order as they
        were passed in, and the remaining columns sorted alphabetically.

    """
    # Generate a list of all the columns in the dataframe that are not
    # included in cols
    data_cols = sorted([c for c in df.columns.tolist() if c not in cols])
    organized_cols = cols + data_cols
    return df[organized_cols]


def simplify_strings(df, columns):
    """Simplify the strings contained in a set of dataframe columns.

    Performs several operations to simplify strings for comparison and parsing purposes.
    These include removing Unicode control characters, stripping leading and trailing
    whitespace, using lowercase characters, and compacting all internal whitespace to a
    single space.

    Leaves null values unaltered. Casts other values with astype(str).

    Args:
        df (pandas.DataFrame): DataFrame whose columns are being cleaned up.
        columns (iterable): The labels of the string columns to be simplified.

    Returns:
        pandas.DataFrame: The whole DataFrame that was passed in, with
        the string columns cleaned up.

    """
    out_df = df.copy()
    for col in columns:
        if col in out_df.columns:
            out_df.loc[out_df[col].notnull(), col] = (
                out_df.loc[out_df[col].notnull(), col]
                .astype(str)
                .str.replace(r"[\x00-\x1f\x7f-\x9f]", "", regex=True)
                .str.strip()
                .str.lower()
                .str.replace(r"\s+", " ", regex=True)
            )
    return out_df


def cleanstrings_series(col, str_map, unmapped=None, simplify=True):
    """Clean up the strings in a single column/Series.

    Args:
        col (pandas.Series): A pandas Series, typically a single column of a
            dataframe, containing the freeform strings that are to be cleaned.
        str_map (dict): A dictionary of lists of strings, in which the keys are
            the simplified canonical strings, witch which each string found in
            the corresponding list will be replaced.
        unmapped (str): A value with which to replace any string found in col
            that is not found in one of the lists of strings in map. Typically
            the null string ''. If None, these strings will not be replaced.
        simplify (bool): If True, strip and compact whitespace, and lowercase
            all strings in both the list of values to be replaced, and the
            values found in col. This can reduce the number of strings that
            need to be kept track of.

    Returns:
        pandas.Series: The cleaned up Series / column, suitable for
        replacing the original messy column in a :class:`pandas.DataFrame`.

    """
    if simplify:
        col = (
            col.astype(str).str.strip().str.lower().str.replace(r"\s+", " ", regex=True)
        )
        for k in str_map:
            str_map[k] = [re.sub(r"\s+", " ", s.lower().strip()) for s in str_map[k]]

    for k in str_map:
        if str_map[k]:
            col = col.replace(str_map[k], k)

    if unmapped is not None:
        badstrings = np.setdiff1d(col.unique(), list(str_map.keys()))
        # This call to replace can only work if there are actually some
        # leftover strings to fix -- otherwise it runs forever because we
        # are replacing nothing with nothing.
        if len(badstrings) > 0:
            col = col.replace(badstrings, unmapped)

    return col


def cleanstrings(df, columns, stringmaps, unmapped=None, simplify=True):
    """Consolidate freeform strings in several dataframe columns.

    This function will consolidate freeform strings found in `columns` into
    simplified categories, as defined by `stringmaps`. This is useful when
    a field contains many different strings that are really meant to represent
    a finite number of categories, e.g. a type of fuel. It can also be used to
    create simplified categories that apply to similar attributes that are
    reported in various data sources from different agencies that use their own
    taxonomies.

    The function takes and returns a pandas.DataFrame, making it suitable for
    use with the :func:`pandas.DataFrame.pipe` method in a chain.

    Args:
        df (pandas.DataFrame): the DataFrame containing the string columns to
            be cleaned up.
        columns (list): a list of string column labels found in the column
            index of df. These are the columns that will be cleaned.
        stringmaps (list): a list of dictionaries. The keys of these
            dictionaries are strings, and the values are lists of strings. Each
            dictionary in the list corresponds to a column in columns. The
            keys of the dictionaries are the values with which every string in
            the list of values will be replaced.
        unmapped (str, None): the value with which strings not found in the
            stringmap dictionary will be replaced. Typically the null string
            ''. If None, then strings found in the columns but not in the
            stringmap will be left unchanged.
        simplify (bool): If true, strip whitespace, remove duplicate
            whitespace, and force lower-case on both the string map and the
            values found in the columns to be cleaned. This can reduce the
            overall number of string values that need to be tracked.

    Returns:
        pandas.DataFrame: The function returns a new DataFrame containing the
        cleaned strings.

    """
    out_df = df.copy()
    for col, str_map in zip(columns, stringmaps):
        out_df[col] = cleanstrings_series(
            out_df[col], str_map, unmapped=unmapped, simplify=simplify
        )

    return out_df


def fix_int_na(df, columns, float_na=np.nan, int_na=-1, str_na=""):
    """Convert NA containing integer columns from float to string.

    Numpy doesn't have a real NA value for integers. When pandas stores integer
    data which has NA values, it thus upcasts integers to floating point
    values, using np.nan values for NA. However, in order to dump some of our
    dataframes to CSV files for use in data packages, we need to write out
    integer formatted numbers, with empty strings as the NA value. This
    function replaces np.nan values with a sentinel value, converts the column
    to integers, and then to strings, finally replacing the sentinel value with
    the desired NA string.

    This is an interim solution -- now that pandas extension arrays have been
    implemented, we need to go back through and convert all of these integer
    columns that contain NA values to Nullable Integer types like Int64.

    Args:
        df (pandas.DataFrame): The dataframe to be fixed. This argument allows
            method chaining with the pipe() method.
        columns (iterable of strings): A list of DataFrame column labels
            indicating which columns need to be reformatted for output.
        float_na (float): The floating point value to be interpreted as NA and
            replaced in col.
        int_na (int): Sentinel value to substitute for float_na prior to
            conversion of the column to integers.
        str_na (str): sa.String value to substitute for int_na after the column
            has been converted to strings.

    Returns:
        df (pandas.DataFrame): a new DataFrame, with the selected columns
        converted to strings that look like integers, compatible with
        the postgresql COPY FROM command.

    """
    return (
        df.replace({c: float_na for c in columns}, int_na)
        .astype({c: int for c in columns})
        .astype({c: str for c in columns})
        .replace({c: str(int_na) for c in columns}, str_na)
    )


def month_year_to_date(df):
    """Convert all pairs of year/month fields in a dataframe into Date fields.

    This function finds all column names within a dataframe that match the
    regular expression '_month$' and '_year$', and looks for pairs that have
    identical prefixes before the underscore. These fields are assumed to
    describe a date, accurate to the month.  The two fields are used to
    construct a new _date column (having the same prefix) and the month/year
    columns are then dropped.

    Todo:
        This function needs to be combined with convert_to_date, and improved:
        * find and use a _day$ column as well
        * allow specification of default month & day values, if none are found.
        * allow specification of lists of year, month, and day columns to be
        combined, rather than automataically finding all the matching ones.
        * Do the Right Thing when invalid or NA values are encountered.

    Args:
        df (pandas.DataFrame): The DataFrame in which to convert year/months
            fields to Date fields.

    Returns:
        pandas.DataFrame: A DataFrame in which the year/month fields have been
        converted into Date fields.

    """
    df = df.copy()
    month_regex = "_month$"
    year_regex = "_year$"
    # Columns that match our month or year patterns.
    month_cols = list(df.filter(regex=month_regex).columns)
    year_cols = list(df.filter(regex=year_regex).columns)

    # Base column names that don't include the month or year pattern
    months_base = [re.sub(month_regex, "", m) for m in month_cols]
    years_base = [re.sub(year_regex, "", y) for y in year_cols]

    # We only want to retain columns that have BOTH month and year
    # matches -- otherwise there's no point in creating a Date.
    date_base = [base for base in months_base if base in years_base]

    # For each base column that DOES have both a month and year,
    # We need to grab the real column names corresponding to each,
    # so we can access the values in the data frame, and use them
    # to create a corresponding Date column named [BASE]_date
    month_year_date = []
    for base in date_base:
        base_month_regex = f"^{base}{month_regex}"
        month_col = list(df.filter(regex=base_month_regex).columns)
        if not len(month_col) == 1:
            raise AssertionError()
        month_col = month_col[0]
        base_year_regex = f"^{base}{year_regex}"
        year_col = list(df.filter(regex=base_year_regex).columns)
        if not len(year_col) == 1:
            raise AssertionError()
        year_col = year_col[0]
        date_col = f"{base}_date"
        month_year_date.append((month_col, year_col, date_col))

    for month_col, year_col, date_col in month_year_date:
        df = fix_int_na(df, columns=[year_col, month_col])

        date_mask = (df[year_col] != "") & (df[month_col] != "")
        years = df.loc[date_mask, year_col]
        months = df.loc[date_mask, month_col]

        df.loc[date_mask, date_col] = pd.to_datetime(
            {"year": years, "month": months, "day": 1}, errors="coerce"
        )

        # Now that we've replaced these fields with a date, we drop them.
        df = df.drop([month_col, year_col], axis=1)

    return df


def fix_leading_zero_gen_ids(df):
    """Remove leading zeros from EIA generator IDs which are numeric strings.

    If the DataFrame contains a column named ``generator_id`` then that column
    will be cast to a string, and any all numeric value with leading zeroes
    will have the leading zeroes removed. This is necessary because in some
    but not all years of data, some of the generator IDs are treated as integers
    in the Excel spreadsheets published by EIA, so the same generator may show
    up with the ID "0001" and "1" in different years.

    Alphanumeric generator IDs with leadings zeroes are not affected, as we
    found no instances in which an alphanumeric generator ID appeared both with
    and without leading zeroes.

    Args:
        df (pandas.DataFrame): DataFrame, presumably containing a column named
            generator_id (otherwise no action will be taken.)

    Returns:
        pandas.DataFrame

    """
    if "generator_id" in df.columns:
        fixed_generator_id = (
            df["generator_id"]
            .astype(str)
            .apply(lambda x: re.sub(r"^0+(\d+$)", r"\1", x))
        )
        num_fixes = len(df.loc[df["generator_id"].astype(str) != fixed_generator_id])
        logger.debug("Fixed %s EIA generator IDs with leading zeros.", num_fixes)
        df = df.drop("generator_id", axis="columns").assign(
            generator_id=fixed_generator_id
        )
    return df


def convert_to_date(
    df,
    date_col="report_date",
    year_col="report_year",
    month_col="report_month",
    day_col="report_day",
    month_value=1,
    day_value=1,
):
    """Convert specified year, month or day columns into a datetime object.

    If the input ``date_col`` already exists in the input dataframe, then no
    conversion is applied, and the original dataframe is returned unchanged.
    Otherwise the constructed date is placed in that column, and the columns
    which were used to create the date are dropped.

    Args:
        df (pandas.DataFrame): dataframe to convert
        date_col (str): the name of the column you want in the output.
        year_col (str): the name of the year column in the original table.
        month_col (str): the name of the month column in the original table.
        day_col: the name of the day column in the original table.
        month_value (int): generated month if no month exists.
        day_value (int): generated day if no month exists.

    Returns:
        pandas.DataFrame: A DataFrame in which the year, month, day columns
        values have been converted into datetime objects.

    Todo:
        Update docstring.

    """
    df = df.copy()
    if date_col in df.columns:
        return df

    year = df[year_col]

    if month_col not in df.columns:
        month = month_value
    else:
        month = df[month_col]

    if day_col not in df.columns:
        day = day_value
    else:
        day = df[day_col]

    df[date_col] = pd.to_datetime({"year": year, "month": month, "day": day})
    cols_to_drop = [x for x in [day_col, year_col, month_col] if x in df.columns]
    df.drop(cols_to_drop, axis="columns", inplace=True)

    return df


def fix_eia_na(df):
    """Replace common ill-posed EIA NA spreadsheet values with np.nan.

    Currently replaces empty string, single decimal points with no numbers,
    and any single whitespace character with np.nan.

    Args:
        df (pandas.DataFrame): The DataFrame to clean.

    Returns:
        pandas.DataFrame: The cleaned DataFrame.

    """
    return df.replace(
        to_replace=[
            r"^\.$",  # Nothing but a decimal point
            r"^\s*$",  # The empty string and entirely whitespace strings
        ],
        value=np.nan,
        regex=True,
    )


def simplify_columns(df):
    """Simplify column labels for use as snake_case database fields.

    All columns will be re-labeled by:
    * Replacing all non-alphanumeric characters with spaces.
    * Forcing all letters to be lower case.
    * Compacting internal whitespace to a single " ".
    * Stripping leading and trailing whitespace.
    * Replacing all remaining whitespace with underscores.

    Args:
        df (pandas.DataFrame): The DataFrame to clean.

    Returns:
        pandas.DataFrame: The cleaned DataFrame.

    Todo:
        Update docstring.

    """
    df.columns = (
        df.columns.str.replace(r"[^0-9a-zA-Z]+", " ", regex=True)
        .str.strip()
        .str.lower()
        .str.replace(r"\s+", " ", regex=True)
        .str.replace(" ", "_")
    )
    return df


def drop_tables(engine, clobber=False):
    """Drops all tables from a SQLite database.

    Creates an sa.schema.MetaData object reflecting the structure of the
    database that the passed in ``engine`` refers to, and uses that schema to
    drop all existing tables.

    Todo:
        Treat DB connection as a context manager (with/as).

    Args:
        engine (sa.engine.Engine): An SQL Alchemy SQLite database Engine
            pointing at an exising SQLite database to be deleted.

    Returns:
        None

    """
    md = sa.MetaData()
    md.reflect(engine)
    insp = sa.inspect(engine)
    if len(insp.get_table_names()) > 0 and not clobber:
        raise AssertionError(
            f"You are attempting to drop your database without setting clobber to {clobber}"
        )
    md.drop_all(engine)
    conn = engine.connect()
    conn.exec_driver_sql("VACUUM")
    conn.close()


def merge_dicts(list_of_dicts):
    """Merge multipe dictionaries together.

    Given any number of dicts, shallow copy and merge into a new dict,
    precedence goes to key value pairs in latter dicts.

    Args:
        dict_args (list): a list of dictionaries.

    Returns:
        dict

    """
    merge_dict = {}
    for dictionary in list_of_dicts:
        merge_dict.update(dictionary)
    return merge_dict


def convert_cols_dtypes(
    df: pd.DataFrame, data_source: Optional[str] = None, name: Optional[str] = None
) -> pd.DataFrame:
    """Convert a PUDL dataframe's columns to the correct data type.

    Boolean type conversions created a special problem, because null values in
    boolean columns get converted to True (which is bonkers!)... we generally
    want to preserve the null values and definitely don't want them to be True,
    so we are keeping those columns as objects and preforming a simple mask for
    the boolean columns.

    The other exception in here is with the `utility_id_eia` column. It is
    often an object column of strings. All of the strings are numbers, so it
    should be possible to convert to :func:`pandas.Int32Dtype` directly, but it
    is requiring us to convert to int first. There will probably be other
    columns that have this problem... and hopefully pandas just enables this
    direct conversion.

    Args:
        df: dataframe with columns that appear in the PUDL tables.
        data_source: the name of the datasource (eia, ferc1, etc.)
        name: name of the table (for logging only!)

    Returns:
        Input dataframe, but with column types as specified by
        :py:const:`pudl.metadata.fields.FIELD_METADATA`

    """
    # get me all of the columns for the table in the constants dtype dict
    dtypes = {
        col: dtype
        for col, dtype in get_pudl_dtypes(group=data_source).items()
        if col in df.columns
    }

    # grab only the boolean columns (we only need their names)
    bool_cols = [col for col in dtypes if dtypes[col] == "boolean"]
    # grab all of the non boolean columns
    non_bool_cols = {col: dtypes[col] for col in dtypes if col not in bool_cols}
    # Grab only the string columns...
    string_cols = [col for col in dtypes if dtypes[col] == "string"]

    for col in bool_cols:
        # Bc the og bool values were sometimes coming across as actual bools or
        # strings, for some reason we need to map both types (I'm not sure
        # why!). We use na_action to preserve the og NaN's. I've also added in
        # the string version of a null value bc I am sure it will exist.
        df[col] = df[col].map(
            {
                "False": False,
                "True": True,
                False: False,
                True: True,
                "nan": pd.NA,
            }
        )

    if name:
        logger.debug(f"Converting the dtypes of: {name}")
    # unfortunately, the pd.Int32Dtype() doesn't allow a conversion from object
    # columns to this nullable int type column. `utility_id_eia` shows up as a
    # column of strings (!) of numbers so it is an object column, and therefor
    # needs to be converted beforehand.
    if "utility_id_eia" in df.columns:
        # we want to be able to use this dtype cleaning at many stages, and
        # sometimes this column has been converted to a float and therefor
        # we need to skip this conversion
        if df.utility_id_eia.dtypes is np.dtype("object"):
            df = df.astype({"utility_id_eia": "float"})
    df = (
        df.astype(non_bool_cols)
        .astype({col: "boolean" for col in bool_cols})
        .replace(to_replace="nan", value={col: pd.NA for col in string_cols})
        .replace(to_replace="<NA>", value={col: pd.NA for col in string_cols})
    )

    # Zip codes are highly correlated with datatype. If they datatype gets
    # converted at any point it may mess up the accuracy of the data. For
    # example: 08401.0 or 8401 are both incorrect versions of 08401 that a
    # simple datatype conversion cannot fix. For this reason, we use the
    # zero_pad_numeric_string function.
    if any("zip_code" for col in df.columns):
        zip_cols = [col for col in df.columns if "zip_code" in col]
        for col in zip_cols:
            if "4" in col:
                df.loc[:, col] = zero_pad_numeric_string(df[col], n_digits=4)
            else:
                df.loc[:, col] = zero_pad_numeric_string(df[col], n_digits=5)

    return df


def generate_rolling_avg(df, group_cols, data_col, window, **kwargs):
    """Generate a rolling average.

    For a given dataframe with a ``report_date`` column, generate a monthly
    rolling average and use this rolling average to impute missing values.

    Args:
        df (pandas.DataFrame): Original dataframe. Must have group_cols
            column, a data_col column and a ``report_date`` column.
        group_cols (iterable): a list of columns to groupby.
        data_col (str): the name of the data column.
        window (int): window from :func:`pandas.Series.rolling`.
        kwargs : Additional arguments to pass to
            :func:`pandas.Series.rolling`.

    Returns:
        pandas.DataFrame

    """
    df = df.astype({"report_date": "datetime64[ns]"})
    # create a full date range for this df
    date_range = pd.DataFrame(
        pd.date_range(
            start=min(df["report_date"]),
            end=max(df["report_date"]),
            freq="MS",
            name="report_date",
        )
    ).assign(
        tmp=1
    )  # assiging a temp column to merge on
    groups = (
        df[group_cols + ["report_date"]]
        .drop_duplicates()
        .assign(tmp=1)  # assiging a temp column to merge on
    )
    # merge the date range and the groups together
    # to get the backbone/complete date range/groups
    bones = (
        date_range.merge(groups)
        .drop("tmp", axis=1)  # drop the temp column
        .merge(df, on=group_cols + ["report_date"])
        .set_index(group_cols + ["report_date"])
        .groupby(by=group_cols + ["report_date"])
        .mean()
    )
    # with the aggregated data, get a rolling average
    roll = bones.rolling(window=window, center=True, **kwargs).agg({data_col: "mean"})
    # return the merged
    return bones.merge(
        roll, on=group_cols + ["report_date"], suffixes=("", "_rolling")
    ).reset_index()


def fillna_w_rolling_avg(df_og, group_cols, data_col, window=12, **kwargs):
    """Filling NaNs with a rolling average.

    Imputes null values from a dataframe on a rolling monthly average. To note,
    this was designed to work with the PudlTabl object's tables.

    Args:
        df_og (pandas.DataFrame): Original dataframe. Must have group_cols
            column, a data_col column and a 'report_date' column.
        group_cols (iterable): a list of columns to groupby.
        data_col (str): the name of the data column.
        window (int): window from pandas.Series.rolling
        kwargs : Additional arguments to pass to
            :class:`pandas.Series.rolling`.

    Returns:
        pandas.DataFrame: dataframe with nulls filled in.

    """
    df_og = df_og.astype({"report_date": "datetime64[ns]"})
    df_roll = generate_rolling_avg(df_og, group_cols, data_col, window, **kwargs)
    df_roll[data_col] = df_roll[data_col].fillna(df_roll[f"{data_col}_rolling"])
    df_new = df_og.merge(
        df_roll,
        how="left",
        on=group_cols + ["report_date"],
        suffixes=("", "_rollfilled"),
    )
    df_new[data_col] = df_new[data_col].fillna(df_new[f"{data_col}_rollfilled"])
    return df_new.drop(columns=[f"{data_col}_rollfilled", f"{data_col}_rolling"])


def count_records(df, cols, new_count_col_name):
    """Count the number of unique records in group in a dataframe.

    Args:
        df (panda.DataFrame) : dataframe you would like to groupby and count.
        cols (iterable) : list of columns to group and count by.
        new_count_col_name (string) : the name that will be assigned to the
            column that will contain the count.

    Returns:
        pandas.DataFrame: dataframe containing only ``cols`` and
        ``new_count_col_name``.

    """
    return (
        df.assign(count_me=1)
        .groupby(cols, observed=True)
        .count_me.count()
        .reset_index()
        .rename(columns={"count_me": new_count_col_name})
    )


def cleanstrings_snake(df, cols):
    """Clean the strings in a columns in a dataframe with snake case.

    Args:
        df (panda.DataFrame) : original dataframe.
        cols (list): list of columns in `df` to apply snake case to.

    """
    for col in cols:
        df.loc[:, col] = (
            df[col]
            .astype(str)
            .str.strip()
            .str.lower()
            .str.replace(r"\s+", "_", regex=True)
        )
    return df


def zero_pad_numeric_string(
    col: pd.Series,
    n_digits: int,
) -> pd.Series:
    """Clean up fixed-width leading zero padded numeric (e.g. ZIP, FIPS) codes.

    Often values like ZIP and FIPS codes are stored as integers, or get
    converted to floating point numbers because there are NA values in the
    column. Sometimes other non-digit strings are included like Canadian
    postal codes mixed in with ZIP codes, or IMP (imported) instead of a
    FIPS county code. This function attempts to manage these irregularities
    and produce either fixed-width leading zero padded strings of digits
    having a specified length (n_digits) or NA.

    * Convert the Series to a nullable string.
    * Remove any decimal point and all digits following it.
    * Remove any non-digit characters.
    * Replace any empty strings with NA.
    * Replace any strings longer than n_digits with NA.
    * Pad remaining digit-only strings to n_digits length.
    * Replace (invalid) all-zero codes with NA.

    Args:
        col: The Series to clean. May be numeric, string, object, etc.
        n_digits: the desired length of the output strings.

    Returns:
        A Series of nullable strings, containing only all-numeric strings
        having length n_digits, padded with leading zeroes if necessary.
    """
    out_col = (
        col.astype("string")
        # Remove decimal points and any digits following them.
        # This turns floating point strings into integer strings
        .replace(r"[\.]+\d*", "", regex=True)
        # Remove any whitespace
        .replace(r"\s+", "", regex=True)
        # Replace anything that's not entirely digits with NA
        .replace(r"[^\d]+", pd.NA, regex=True)
        # Set any string longer than n_digits to NA
        .replace(f"[\\d]{{{n_digits+1},}}", pd.NA, regex=True)
        # Pad the numeric string with leading zeroes to n_digits length
        .str.zfill(n_digits)
        # All-zero ZIP & FIPS codes are invalid.
        # Also catches empty strings that were zero padded.
        .replace({n_digits * "0": pd.NA})
    )
    if not out_col.str.match(f"^[\\d]{{{n_digits}}}$").all():
        raise ValueError(
            f"Failed to generate zero-padded numeric strings of length {n_digits}."
        )
    return out_col


def iterate_multivalue_dict(**kwargs):
    """Make dicts from dict with main dict key and one value of main dict."""
    single_valued = {
        k: v
        for k, v in kwargs.items()
        if not (isinstance(v, list) or isinstance(v, tuple))
    }

    # Transform multi-valued {k: vlist} into {k1: [{k1: v1}, {k1: v2}, ...], k2: [...], ...}
    multi_valued = {
        k: [{k: v} for v in vlist]
        for k, vlist in kwargs.items()
        if (isinstance(vlist, list) or isinstance(vlist, tuple))
    }

    for value_assignments in itertools.product(*multi_valued.values()):
        result = dict(single_valued)
        for k_v in value_assignments:
            result.update(k_v)
        yield result


def get_working_eia_dates():
    """Get all working EIA dates as a DatetimeIndex."""
    dates = pd.DatetimeIndex([])
    for data_source in DataSource.from_field_namespace("eia"):
        working_partitions = data_source.working_partitions
        if "years" in working_partitions:
            dates = dates.append(
                pd.to_datetime(working_partitions["years"], format="%Y")
            )
        if "year_month" in working_partitions:
            dates = dates.append(
                pd.DatetimeIndex([pd.to_datetime(working_partitions["year_month"])])
            )
    return dates


def dedupe_on_category(dedup_df, base_cols, category_name, sorter):
    """Deduplicate a df using a sorted category to retain prefered values.

    Use a sorted category column to retain your prefered values when a
    dataframe is deduplicated.

    Args:
        dedup_df (pandas.DataFrame): the dataframe with the record
        base_cols (list) : list of columns to use when dropping duplicates
        category_name (string) : name of categorical column
        sorter (list): sorted list of category options
    """
    dedup_df.loc[:, category_name] = dedup_df.loc[:, category_name].astype(
        pd.CategoricalDtype(categories=sorter, ordered=True)
    )

    return dedup_df.drop_duplicates(subset=base_cols, keep="first")


def calc_capacity_factor(df, freq, min_cap_fact=None, max_cap_fact=None):
    """Calculate capacity factor.

    Capacity factor is calcuated from the capcity, the net generation over a
    time period and the hours in that same time period. The dates from that
    dataframe are pulled out to determine the hours in each period based on
    the frequency. The number of hours is used in calculating the capacity
    factor. Then records with capacity factors outside the range specified by
    `min_cap_fact` and `max_cap_fact` are dropped.

    Args:
        df (pandas.DataFrame): table with components of capacity factor (
            `report_date`, `net_generation_mwh` and `capacity_mw`)
        min_cap_fact (float): Lower bound, below which values are set to NaN.
            If None, don't use a lower bound. Default is None.
        max_cap_fact (float): Upper bound, below which values are set to NaN.
            If None, don't use an upper bound. Default is None.
        freq (str): String describing time frequency at which to aggregate
            the reported data, such as 'MS' (month start) or 'AS' (annual
            start).

    Returns:
        pandas.DataFrame: modified version of input `df` with one additional
        column (`capacity_factor`).
    """
    # get a unique set of dates to generate the number of hours
    dates = df["report_date"].drop_duplicates()
    dates_to_hours = pd.DataFrame(
        data={
            "report_date": dates,
            "hours": dates.apply(
                lambda d: (
                    pd.date_range(d, periods=2, freq=freq)[1]
                    - pd.date_range(d, periods=2, freq=freq)[0]
                )
                / pd.Timedelta(hours=1)
            ),
        }
    )

    df = (
        # merge in the hours for the calculation
        df.merge(dates_to_hours, on=["report_date"])
        # actually calculate capacity factor wooo!
        .assign(
            capacity_factor=lambda x: x.net_generation_mwh / (x.capacity_mw * x.hours)
        )
        # Replace unrealistic capacity factors with NaN
        .pipe(oob_to_nan, ["capacity_factor"], lb=min_cap_fact, ub=max_cap_fact).drop(
            ["hours"], axis=1
        )
    )
    return df


def weighted_average(df, data_col, weight_col, by):
    """Generate a weighted average.

    Args:
        df (pandas.DataFrame): A DataFrame containing, at minimum, the columns
            specified in the other parameters data_col and weight_col.
        data_col (string): column name of data column to average
        weight_col (string): column name to weight on
        by (list): A list of the columns to group by when calcuating
            the weighted average value.

    Returns:
        pandas.DataFrame: a table with ``by`` columns as the index and the
        weighted ``data_col``.
    """
    df["_data_times_weight"] = df[data_col] * df[weight_col]
    df["_weight_where_notnull"] = df.loc[df[data_col].notnull(), weight_col]
    g = df.groupby(by, observed=True)
    result = g["_data_times_weight"].sum(min_count=1) / g["_weight_where_notnull"].sum(
        min_count=1
    )
    del df["_data_times_weight"], df["_weight_where_notnull"]
    return result.to_frame(name=data_col)  # .reset_index()


def sum_and_weighted_average_agg(
    df_in: pd.DataFrame,
    by: list,
    sum_cols: list,
    wtavg_dict: Dict[str, str],
) -> pd.DataFrame:
    """Aggregate dataframe by summing and using weighted averages.

    Many times we want to aggreate a data table using the same groupby columns
    but with different aggregation methods. This function combines two of our
    most common aggregation methods (summing and applying a weighted average)
    into one function. Because pandas does not have a built-in weighted average
    method for groupby we use :func:``weighted_average``.

    Args:
        df_in (pandas.DataFrame): input table to aggregate. Must have columns
            in ``id_cols``, ``sum_cols`` and keys from ``wtavg_dict``.
        by (list): columns to group/aggregate based on. These columns
            will be passed as an argument into grouby as ``by`` arg.
        sum_cols (list): columns to sum.
        wtavg_dict (dictionary): dictionary of columns to average (keys) and
            columns to weight by (values).

    Returns:
        table with join of columns from ``by``, ``sum_cols`` and keys of
        ``wtavg_dict``. Primary key of table will be ``by``.

    """
    logger.debug(f"grouping by {by}")
    # we are keeping the index here for easy merging of the weighted cols below
    df_out = df_in.groupby(by=by, as_index=True, observed=True)[sum_cols].sum(
        min_count=1
    )
    for data_col, weight_col in wtavg_dict.items():
        df_out.loc[:, data_col] = weighted_average(
            df_in, data_col=data_col, weight_col=weight_col, by=by
        )[data_col]
    return df_out.reset_index()


def get_eia_ferc_acct_map():
    """Get map of EIA technology_description/pm codes <> ferc accounts.

    Returns:
        pandas.DataFrame: table which maps the combination of EIA's technology
            description and prime mover code to FERC Uniform System of Accounts
            (USOA) accouting names. Read more about USOA
            `here
            <https://www.ferc.gov/enforcement-legal/enforcement/accounting-matters>`__
            The output table has the following columns: `['technology_description',
            'prime_mover_code', 'ferc_acct_name']`

    """
    eia_ferc_acct_map = pd.read_csv(
        resources.open_text("pudl.package_data.glue", "ferc_acct_to_pm_tech_map.csv")
    )
    return eia_ferc_acct_map


def dedupe_n_flatten_list_of_lists(mega_list):
    """Flatten a list of lists and remove duplicates."""
    return list(set([item for sublist in mega_list for item in sublist]))


def convert_df_to_excel_file(df: pd.DataFrame, **kwargs) -> pd.ExcelFile:
    """Converts a pandas dataframe to a pandas ExcelFile object.

    You can pass parameters for pandas.to_excel() function.
    """
    bio = BytesIO()

    writer = pd.ExcelWriter(bio, engine="xlsxwriter")
    df.to_excel(writer, **kwargs)

    writer.save()

    bio.seek(0)
    workbook = bio.read()

    return pd.ExcelFile(workbook)<|MERGE_RESOLUTION|>--- conflicted
+++ resolved
@@ -16,7 +16,7 @@
 from functools import partial
 from importlib import resources
 from io import BytesIO
-from typing import Any, DefaultDict, Dict, List, Optional, Set, Union
+from typing import Any, DefaultDict, Dict, List, Literal, Optional, Set, Union
 
 import addfips
 import numpy as np
@@ -356,7 +356,6 @@
 def full_timeseries_date_merge(
     left: pd.DataFrame,
     right: pd.DataFrame,
-<<<<<<< HEAD
     left_date_col: str = "report_date",
     right_date_col: str = "report_date",
     new_date_col: str = "report_date",
@@ -370,8 +369,7 @@
     fill: bool = True,
     **kwargs,
 ):
-    """
-    Merge dataframes with different date frequencies and expand to a full timeseries.
+    """Merge dataframes with different date frequencies and expand to a full timeseries.
 
     Arguments: see arguments for ``date_merge`` and ``expand_timeseries``
     """
@@ -397,13 +395,6 @@
     )
     return out
 
-=======
-    left_on: str = "report_date",
-    right_on: str = "report_date",
-    by: List[str] = [],
-) -> pd.DataFrame:
-    """Merge two dataframes having different ``report_date`` frequencies.
->>>>>>> 68f09549
 
 DateOnCol = Literal["year", "month", "quarter", "day"]
 
@@ -420,8 +411,7 @@
     report_at_start: bool = True,
     **kwargs,
 ) -> pd.DataFrame:
-    """
-    Merge two dataframes that have different report date frequencies.
+    """Merge two dataframes that have different report date frequencies.
 
     We often need to bring together data that is reported at different
     temporal granularities e.g. monthly basis versus annual basis. This function
@@ -526,8 +516,7 @@
     key_cols: List[str] = [],
     fill: bool = True,
 ) -> pd.DataFrame:
-    """
-    Expand a dataframe to a include a full time series at a given frequency.
+    """Expand a dataframe to a include a full time series at a given frequency.
 
     This function adds a full timeseries specified by the ``start`` and ``end``
     arguments to the given dataframe. If ``fill`` is true, then the data in the
