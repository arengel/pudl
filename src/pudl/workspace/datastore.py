"""Datastore manages file retrieval for PUDL datasets."""

import argparse
import copy
import hashlib
import json
import logging
import re
import sys
import zipfile
import io
from pathlib import Path
from typing import Dict, Iterator, Optional, Any, List, Tuple, NamedTuple
from abc import ABC, abstractmethod
from urllib.parse import urlparse

import coloredlogs
import datapackage
import requests
import yaml
from requests.adapters import HTTPAdapter
from requests.packages.urllib3.util.retry import Retry
from google.cloud.storage.blob import Blob
from google.cloud import storage

logger = logging.getLogger(__name__)

# The Zenodo tokens recorded here should have read-only access to our archives.
# Including them here is correct in order to allow public use of this tool, so
# long as we stick to read-only keys.

<<<<<<< HEAD
=======
TOKEN = {
    # Read-only personal access tokens for pudl@catalyst.coop:
    "sandbox": "qyPC29wGPaflUUVAv1oGw99ytwBqwEEdwi4NuUrpwc3xUcEwbmuB4emwysco",
    "production": "KXcG5s9TqeuPh1Ukt5QYbzhCElp9LxuqAuiwdqHP0WS4qGIQiydHn6FBtdJ5"
}


DOI = {
    "sandbox": {
        "censusdp1tract": "10.5072/zenodo.674992",
        "eia860": "10.5072/zenodo.672210",
        "eia860m": "10.5072/zenodo.692655",
        "eia861": "10.5072/zenodo.687052",
        "eia923": "10.5072/zenodo.687071",
        "epacems": "10.5072/zenodo.672963",
        "ferc1": "10.5072/zenodo.687072",
        "ferc714": "10.5072/zenodo.672224",
    },
    "production": {
        "censusdp1tract": "10.5281/zenodo.4127049",
        "eia860": "10.5281/zenodo.4127027",
        "eia860m": "10.5281/zenodo.4281337",
        "eia861": "10.5281/zenodo.4127029",
        "eia923": "10.5281/zenodo.4127040",
        "epacems": "10.5281/zenodo.4127055",
        "ferc1": "10.5281/zenodo.4127044",
        "ferc714": "10.5281/zenodo.4127101",
    }
}
>>>>>>> 13363766


class PudlResourceKey(NamedTuple):
    """Uniquely identifies a specific resource."""
    dataset: str
    doi: str
    name: str

    def __repr__(self) -> str:
        return f'Resource({self.dataset}/{self.doi}/{self.name})'

    def get_local_path(self) -> Path:
        doi_dirname = self.doi.replace("/", "-")
        return Path(self.dataset) / doi_dirname / self.name


PUDL_YML = Path.home() / ".pudl.yml"


class DatapackageDescriptor:
    """A simple wrapper providing access to datapackage.json."""
    """An abstract representation of the datapackage resources."""
    def __init__(self, datapackage_json: dict, dataset: str, doi: str):
        self.datapackage_json = datapackage_json
        self.dataset = dataset
        self.doi = doi 
        self._validate_datapackage(datapackage_json)

    def get_resource_path(self, name: str) -> str:
        """Returns zenodo url that holds contents of given named resource."""
        for res in self.datapackage_json["resources"]:
            if res["name"] == name:
                # remote_url is sometimes set on the local cached version of datapackage.json
                # so we should be using that if it exists.
                return res.get("remote_url") or res.get("path")
        raise KeyError(f"Resource {name} not found for {self.dataset}/{self.doi}")

    def _matches(self, res: dict, **filters: Any):
        parts = res.get('parts', {})
        return all(parts.get(k) == v for k, v in filters.items())

    def get_resources(self, name: str = None, **filters: Any) -> Iterator[PudlResourceKey]:
        for res in self.datapackage_json["resources"]:
            if name and res["name"] != name:
                continue
            if self._matches(res, **filters):
                yield PudlResourceKey(
                    dataset=self.dataset,
                    doi=self.doi,
                    name=res["name"])

    def _validate_datapackage(self, datapackage_json: dict):
        """Checks the correctness of datapackage.json metadata. Throws ValueError if invalid."""
        dp = datapackage.Package(datapackage_json)
        if not dp.valid:
            msg = f"Found {len(dp.errors)} datapackage validation errors:\n"
            for e in dp.errors:
                msg = msg + f"  * {e}\n"
            raise ValueError(msg)

    def get_json_string(self) -> str:
        """Exports the underlying json as normalized (sorted, indented) json string."""
        return json.dumps(self.datapackage_json, sort_keys=True, indent=4)


class ZenodoFetcher:
    """API for fetching datapackage descriptors and resource contents from zenodo."""

    TOKEN = {
        # Read-only personal access tokens for pudl@catalyst.coop:
        "sandbox": "qyPC29wGPaflUUVAv1oGw99ytwBqwEEdwi4NuUrpwc3xUcEwbmuB4emwysco",
        "production": "KXcG5s9TqeuPh1Ukt5QYbzhCElp9LxuqAuiwdqHP0WS4qGIQiydHn6FBtdJ5"
    }

    DOI = {
        "sandbox": {
            "censusdp1tract": "10.5072/zenodo.674992",
            "eia860": "10.5072/zenodo.672210",
            "eia861": "10.5072/zenodo.687052",
            "eia923": "10.5072/zenodo.687071",
            "epacems": "10.5072/zenodo.672963",
            "ferc1": "10.5072/zenodo.687072",
            "ferc714": "10.5072/zenodo.672224",
        },
        "production": {
            "censusdp1tract": "10.5281/zenodo.4127049",
            "eia860": "10.5281/zenodo.4127027",
            "eia861": "10.5281/zenodo.4127029",
            "eia923": "10.5281/zenodo.4127040",
            "epacems": "10.5281/zenodo.4127055",
            "ferc1": "10.5281/zenodo.4127044",
            "ferc714": "10.5281/zenodo.4127101",
        },
    }
    API_ROOT = {
        "sandbox": "https://sandbox.zenodo.org/api",
        "production": "https://zenodo.org/api",
    }

    def __init__(self, sandbox: bool = False, timeout: float = 15.0):
        backend = "sandbox" if sandbox else "production"
        self._api_root = self.API_ROOT[backend]
        self._token = self.TOKEN[backend]
        self._dataset_to_doi = self.DOI[backend]
        self._descriptor_cache = {}  # type: Dict[str, DatapackageDescriptor]

        self.timeout = timeout
        retries = Retry(backoff_factor=2, total=3,
                        status_forcelist=[429, 500, 502, 503, 504])
        adapter = HTTPAdapter(max_retries=retries)

        self.http = requests.Session()
        self.http.mount("http://", adapter)
        self.http.mount("https://", adapter)

    def _fetch_from_url(self, url: str) -> requests.Response:
        # logger.info(f"Retrieving {url} from zenodo")
        response = self.http.get(
            url,
            params={"access_token": self._token},
            timeout=self.timeout)
        if response.status_code == requests.codes.ok:
            # logger.info(f"Successfully downloaded {url}")
            return response
        else:
            raise ValueError(f"Could not download {url}: {response.text}")

    def _doi_to_url(self, doi: str) -> str:
        """Returns url that holds the datapackage for given doi."""
        match = re.search(r"zenodo.([\d]+)", doi)
        if match is None:
            raise ValueError(f"Invalid doi {doi}")

        zen_id = int(match.groups()[0])
        return f"{self._api_root}/deposit/depositions/{zen_id}"

    def get_descriptor(self, dataset: str) -> DatapackageDescriptor:
        doi = self._dataset_to_doi.get(dataset)
        if not doi:
            raise KeyError(f"No doi found for dataset {dataset}")
        if doi not in self._descriptor_cache:
            dpkg = self._fetch_from_url(self._doi_to_url(doi))
            for f in dpkg.json()["files"]:
                if f["filename"] == "datapackage.json":
                    resp = self._fetch_from_url(f["links"]["download"])
                    self._descriptor_cache[doi] = DatapackageDescriptor(resp.json(), dataset=dataset, doi=doi)
                    break
            else:
                raise RuntimeError(f"Zenodo datapackage for {dataset}/{doi} does not contain valid datapackage.json")
        return self._descriptor_cache[doi]

    def get_resource_key(self, dataset: str, name: str) -> PudlResourceKey:
        """Returns PudlResourceKey for given resource."""
        return PudlResourceKey(dataset, self._dataset_to_doi[dataset], name)

    def get_doi(self, dataset: str) -> str:
        """Returns DOI for given dataset."""
        return self._dataset_to_doi[dataset]

    def get_resource(self, res: PudlResourceKey) -> bytes:
        """Given resource key, retrieve contents of the file from zenodo."""
        url = self.get_descriptor(res.dataset).get_resource_path(res.name)
        return self._fetch_from_url(url).content


class AbstractCache(ABC):
    @abstractmethod
    def get(self, resource: PudlResourceKey) -> bytes:
        """Retrieves content of given resource or throws KeyError."""
        pass

    @abstractmethod
    def set(self, resource: PudlResourceKey, content: bytes) -> None:
        """Adds resource to the cache and sets the content."""
        pass
    
    @abstractmethod
    def delete(self, resource: PudlResourceKey) -> None:
        """Removes the resource from cache."""
        pass

    @abstractmethod
    def contains(self, resource: PudlResourceKey) -> bool:
        """Returns True if the resource is present in the cache."""
        pass


class LocalFileCache(AbstractCache):
    """Simple key-value store mapping PudlResourceKeys to ByteIO contents."""
    def __init__(self, cache_root_dir: Path):
        self.cache_root_dir = cache_root_dir

    def _resource_path(self, resource: PudlResourceKey) -> Path:
        doi_dirname = re.sub("/", "-", resource.doi)
        return self.cache_root_dir / resource.get_local_path() 

    def get(self, resource: PudlResourceKey) -> bytes:
        return self._resource_path(resource).open("rb").read()

    def set(self, resource: PudlResourceKey, content: bytes):
        path = self._resource_path(resource)
        path.parent.mkdir(parents=True, exist_ok=True)
        path.open("wb").write(content)

    def delete(self, resource: PudlResourceKey):
        self._resource_path(resource).unlink(missing_ok=True)

    def contains(self, resource: PudlResourceKey) -> bool:
        return self._resource_path(resource).exists()


class GoogleCloudStorageCache(AbstractCache):
    """Implements file cache backed by Google Cloud Storage bucket."""

    def __init__(self, gcs_path: str):
        """Constructs new cache that stores files in Google Cloud Storage:

        Args:
            gcs_path (str): path to where the data should be stored. This should
              be in the form of gs://{bucket-name}/{optional-path-prefix}
        """
        parsed_url = urlparse(gcs_path)
        if parsed_url.scheme != "gs":
            raise ValueError(f"gsc_path should start with gs:// (found: {gcs_path})")
        self._path_prefix = Path(parsed_url.path)
        self._bucket = storage.Client().bucket(parsed_url.netloc)

    def _blob(self, resource: PudlResourceKey) -> Blob:
        """Retrieve Blob object associated with given resource."""
        return self._bucket.blob(self._path_prefix / resource.get_local_path())

    def get(self, resource: PudlResourceKey) -> bytes:
        return self._blob(resource).download_as_bytes()

    def set(self, resource: PudlResourceKey, value: bytes):
        return self._blob(resource).upload_from_string(value)

    def delete(self, resource: PudlResourceKey): 
        self._blob(resource).delete()

    def contains(self, resource: PudlResourceKey) -> bool:
        return self._blob(resource).exists()


class LayeredCache(AbstractCache):
    """Implements multi-layered system of caches.

    This allows building multi-layered system of caches. The idea is that you can
    have faster local caches with fall-back to the more remote or expensive caches
    that can be acessed in case of missing content.

    Only the closest layer is being written to (set, delete), while all remaining 
    layers are read-only (get).
    """
    def __init__(self, *caches: List[AbstractCache]):
        """Creates layered cache consisting of given cache layers.

        Args:
            caches: List of caching layers to uses. These are given in the order
              of decreasing priority.
        """
        self._caches = list(*caches) or []  # type: List[AbstractCache]

    def add_cache_layer(self, cache: AbstractCache):
        """Adds caching layer. The priority is below all other."""
        self._caches.append(cache)

    def num_layers(self):
        return len(self._caches)

    def get(self, resource: PudlResourceKey) -> bytes:
        for cache in self._caches:
            if cache.contains(resource):
                return cache.get(resource)
        raise KeyError(f"{resource} not found in the layered cache")

<<<<<<< HEAD
    def set(self, resource: PudlResourceKey, value):
        if self._caches:
            self._caches[0].set(resource, value)
=======
            if retries > 0:
                self.download_resource(resource, directory,
                                       retries=retries - 1)
            else:
                raise RuntimeError(
                    f"Could not download valid {resource['path']}")

        return local_path
>>>>>>> 13363766

    def delete(self, resource: PudlResourceKey):
        if self._caches:
            self._caches[0].delete(resource)

    def contains(self, resource: PudlResourceKey) -> bool:
        for cache in self._caches:
            if cache.contains(resource):
                return True
        return False

<<<<<<< HEAD
=======
    def _validate_dataset(self, dataset):
        """
        Validate datapackage.json and check each resource on disk has correct md5sum.

        Args:
            dataset: name of a dataset

        Returns:
            bool: True if local datapackage.json is valid and resources have
            good md5 checksums.

        """
        dp = self.datapackage_json(dataset)
        ok = self._validate_datapackage(dataset)

        for r in dp["resources"]:

            if self.is_remote(r):
                self.logger.debug(
                    f"{r['path']} not cached, skipping validation")
                continue

            # We verify and warn on every resource. Even though a single
            # failure could end the algorithm, we want to see which ones are
            # invalid.

            ok = self._validate_file(
                self.local_path(dataset, r["path"]), r["hash"]) and ok

        return ok

    def _validate_datapackage(self, dataset):
        """
        Validate the datapackage.json metadata against the datapackage standard.

        Args:
            dataset (str): Name of a dataset.

        Returns:
            bool: True if the datapackage.json is valid. False otherwise.
>>>>>>> 13363766

class Datastore:
    """Handle connections and downloading of Zenodo Source archives."""

    def __init__(
        self,
        local_cache_path: Optional[Path] = None,
        gcs_cache_path: Optional[str] = None,
        sandbox: bool = False,
        timeout: float = 15
    ):
    # TODO(rousik): figure out an efficient way to configure datastore caching
        """
        Datastore manages file retrieval for PUDL datasets.

        Args:
            local_cache_path (Path): if provided, LocalFileCache pointed at the data
              subdirectory of this path will be used with this Datastore.
            gcs_cache_path (str): if provided, GoogleCloudStorageCache will be used
              to retrieve data files. The path is expected to have the following
              format: gs://bucket[/path_prefix]
            sandbox (bool): if True, use sandbox zenodo backend when retrieving files,
              otherwise use production. This affects which zenodo servers are contacted
              as well as dois used for each dataset.
            timeout (floaTR): connection timeouts (in seconds) to use when connecting
              to Zenodo servers.

        """
        self._cache = LayeredCache()
        self._datapackage_descriptors = {}  # type: Dict[str, DatapackageDescriptor]

        if local_cache_path:
            self._cache.add_cache_layer(
                LocalFileCache(local_cache_path))
        if gcs_cache_path:
            self._cache.add_cache_layer(GoogleCloudStorageCache(gcs_cache_path))

        self._zenodo_fetcher = ZenodoFetcher(
            sandbox=sandbox,
            timeout=timeout)

    def get_datapackage_descriptor(self, dataset: str) -> DatapackageDescriptor:
        """Fetch datapackage descriptor for given dataset either from cache or from zenodo."""
        doi = self._zenodo_fetcher.get_doi(dataset)
        if doi not in self._datapackage_descriptors:
            res = PudlResourceKey(dataset, doi, "datapackage.json")
            if self._cache.contains(res):
                self._datapackage_descriptors[doi] = DatapackageDescriptor(
                    json.loads(self._cache.get(res).decode('utf-8')),
                    dataset=dataset,
                    doi=doi)
            else:
                desc = self._zenodo_fetcher.get_descriptor(dataset)
                self._datapackage_descriptors[doi] = desc
                self._cache.set(res, bytes(desc.get_json_string(), "utf-8"))
        return self._datapackage_descriptors[doi]

    def get_resources(self, dataset: str, **filters: Any) -> Iterator[Tuple[PudlResourceKey, bytes]]:
        """Return content of the matching resources.

        Args:
            dataset (str): name of the dataset to query
            **filters (key=val): only return resources that match the key-value mapping in their
            metadata["parts"].

        Yields:
            (PudlResourceKey, io.BytesIO) holding content for each matching resource
        """
<<<<<<< HEAD
        desc = self.get_datapackage_descriptor(dataset)
        for res in desc.get_resources(**filters):
            if self._cache.contains(res):
                logger.debug(f"Retrieved {res} from cache.")
                yield (res, self._cache.get(res))
            else:
                logger.debug(f"Retrieved {res} from zenodo.")
                contents = self._zenodo_fetcher.get_resource(res)
                self._cache.set(res, contents)
                yield (res, contents)

    def get_unique_resource(self, dataset: str, **filters: Any) -> bytes:
        """Returns content of a resource assuming there is exactly one that matches."""
        res = self.get_resources(dataset, **filters)
        if not res:
            raise ValueError(f"No resources found for {dataset}: {filters}")

        _, content = next(res)
        try:
            next(res)
        except StopIteration:
            return content
        raise ValueError(f"Multiple resources found for {dataset}: {filters}")
=======
        filters = dict(**kwargs)

        dpkg = self.datapackage_json(dataset)
        self.logger.debug(
            f"{dataset} datapackage lists {len(dpkg['resources'])} resources"
        )

        for r in dpkg["resources"]:

            if self.passes_filters(r, filters):

                if self.is_remote(r) or not self._validate_file(
                        self.local_path(dataset, r["path"]), r["hash"]):
                    local = self.download_resource(r, self.local_path(dataset))

                    # save with a relative path
                    r["path"] = str(local.relative_to(
                        self.local_path(dataset)))
                    self.logger.debug(
                        f"resource local relative path: {r['path']}")
                    self.save_datapackage_json(dataset, dpkg)
>>>>>>> 13363766

    def get_zipfile_resource(self, dataset: str, **filters: Any) -> zipfile.ZipFile:
        return zipfile.ZipFile(io.BytesIO(self.get_unique_resource(dataset, **filters)))


def parse_command_line():
    """Collect the command line arguments."""
    prod_dois = "\n".join([f"    - {x}" for x in DOI["production"].keys()])
    sand_dois = "\n".join([f"    - {x}" for x in DOI["sandbox"].keys()])

    dataset_msg = f"""
Available Production Datasets:
{prod_dois}

Available Sandbox Datasets:
{sand_dois}"""

    parser = argparse.ArgumentParser(
        description="Download and cache ETL source data from Zenodo.",
        epilog=dataset_msg,
        formatter_class=argparse.RawTextHelpFormatter
    )

    parser.add_argument(
        "--dataset",
        help="Download the specified dataset only. See below for available options. "
        "The default is to download all, which may take an hour or more."
        "speed."
    )
    parser.add_argument(
        "--pudl_in",
        help="Override pudl_in directory, defaults to setting in ~/.pudl.yml",
    )
    parser.add_argument(
        "--validate",
        help="Validate locally cached datapackages, but don't download anything.",
        action="store_true",
        default=False,
    )
    parser.add_argument(
        "--sandbox",
        help="Download data from Zenodo sandbox server. For testing purposes only.",
        action="store_true",
        default=False,
    )
    parser.add_argument(
        "--loglevel",
        help="Set logging level (DEBUG, INFO, WARNING, ERROR, or CRITICAL).",
        default="INFO",
    )
    parser.add_argument(
        "--quiet",
        help="Do not send logging messages to stdout.",
        action="store_true",
        default=False,
    )
    parser.add_argument(
        "--populate-gcs-cache",
        default=None,
        help="If specified, upload data resources to this GCS bucket"
        )
    return parser.parse_args()


def main():
    """Cache datasets."""
    args = parse_command_line()

    # logger = logging.getLogger(pudl.__name__)
    log_format = '%(asctime)s [%(levelname)8s] %(name)s:%(lineno)s %(message)s'
    coloredlogs.install(fmt=log_format, level='INFO', logger=logger)

    logger.setLevel(args.loglevel)
    # if not args.quiet:
    #    logger.addHandler(logging.StreamHandler())

    dataset = args.dataset
    pudl_in = args.pudl_in

    if pudl_in is None:
        with PUDL_YML.open() as f:
            cfg = yaml.safe_load(f)
            pudl_in = Path(cfg["pudl_in"])
    else:
        pudl_in = Path(pudl_in)

    ds = Datastore(
        pudl_in,
        sandbox=args.sandbox
    )

    if dataset is None:
        if args.sandbox:
            datasets = DOI["sandbox"].keys()
        else:
            datasets = DOI["production"].keys()
    else:
        datasets = [dataset]

    if args.populate_gcs_cache:
        ds = Datastore(gcs_cache_path=args.populate_gcs_cache, sandbox=sandbox)

    for selection in datasets:
        if args.validate:
            ds.validate(selection)
        else:
            list(ds.get_resources())

if __name__ == "__main__":
    sys.exit(main())<|MERGE_RESOLUTION|>--- conflicted
+++ resolved
@@ -25,43 +25,6 @@
 
 logger = logging.getLogger(__name__)
 
-# The Zenodo tokens recorded here should have read-only access to our archives.
-# Including them here is correct in order to allow public use of this tool, so
-# long as we stick to read-only keys.
-
-<<<<<<< HEAD
-=======
-TOKEN = {
-    # Read-only personal access tokens for pudl@catalyst.coop:
-    "sandbox": "qyPC29wGPaflUUVAv1oGw99ytwBqwEEdwi4NuUrpwc3xUcEwbmuB4emwysco",
-    "production": "KXcG5s9TqeuPh1Ukt5QYbzhCElp9LxuqAuiwdqHP0WS4qGIQiydHn6FBtdJ5"
-}
-
-
-DOI = {
-    "sandbox": {
-        "censusdp1tract": "10.5072/zenodo.674992",
-        "eia860": "10.5072/zenodo.672210",
-        "eia860m": "10.5072/zenodo.692655",
-        "eia861": "10.5072/zenodo.687052",
-        "eia923": "10.5072/zenodo.687071",
-        "epacems": "10.5072/zenodo.672963",
-        "ferc1": "10.5072/zenodo.687072",
-        "ferc714": "10.5072/zenodo.672224",
-    },
-    "production": {
-        "censusdp1tract": "10.5281/zenodo.4127049",
-        "eia860": "10.5281/zenodo.4127027",
-        "eia860m": "10.5281/zenodo.4281337",
-        "eia861": "10.5281/zenodo.4127029",
-        "eia923": "10.5281/zenodo.4127040",
-        "epacems": "10.5281/zenodo.4127055",
-        "ferc1": "10.5281/zenodo.4127044",
-        "ferc714": "10.5281/zenodo.4127101",
-    }
-}
->>>>>>> 13363766
-
 
 class PudlResourceKey(NamedTuple):
     """Uniquely identifies a specific resource."""
@@ -129,6 +92,10 @@
 class ZenodoFetcher:
     """API for fetching datapackage descriptors and resource contents from zenodo."""
 
+
+    # Zenodo tokens recorded here should have read-only access to our archives.
+    # Including them here is correct in order to allow public use of this tool, so
+    # long as we stick to read-only keys.
     TOKEN = {
         # Read-only personal access tokens for pudl@catalyst.coop:
         "sandbox": "qyPC29wGPaflUUVAv1oGw99ytwBqwEEdwi4NuUrpwc3xUcEwbmuB4emwysco",
@@ -139,6 +106,7 @@
         "sandbox": {
             "censusdp1tract": "10.5072/zenodo.674992",
             "eia860": "10.5072/zenodo.672210",
+            "eia860m": "10.5072/zenodo.692655",
             "eia861": "10.5072/zenodo.687052",
             "eia923": "10.5072/zenodo.687071",
             "epacems": "10.5072/zenodo.672963",
@@ -148,6 +116,7 @@
         "production": {
             "censusdp1tract": "10.5281/zenodo.4127049",
             "eia860": "10.5281/zenodo.4127027",
+            "eia860m": "10.5281/zenodo.4281337",
             "eia861": "10.5281/zenodo.4127029",
             "eia923": "10.5281/zenodo.4127040",
             "epacems": "10.5281/zenodo.4127055",
@@ -337,20 +306,9 @@
                 return cache.get(resource)
         raise KeyError(f"{resource} not found in the layered cache")
 
-<<<<<<< HEAD
     def set(self, resource: PudlResourceKey, value):
         if self._caches:
             self._caches[0].set(resource, value)
-=======
-            if retries > 0:
-                self.download_resource(resource, directory,
-                                       retries=retries - 1)
-            else:
-                raise RuntimeError(
-                    f"Could not download valid {resource['path']}")
-
-        return local_path
->>>>>>> 13363766
 
     def delete(self, resource: PudlResourceKey):
         if self._caches:
@@ -362,49 +320,6 @@
                 return True
         return False
 
-<<<<<<< HEAD
-=======
-    def _validate_dataset(self, dataset):
-        """
-        Validate datapackage.json and check each resource on disk has correct md5sum.
-
-        Args:
-            dataset: name of a dataset
-
-        Returns:
-            bool: True if local datapackage.json is valid and resources have
-            good md5 checksums.
-
-        """
-        dp = self.datapackage_json(dataset)
-        ok = self._validate_datapackage(dataset)
-
-        for r in dp["resources"]:
-
-            if self.is_remote(r):
-                self.logger.debug(
-                    f"{r['path']} not cached, skipping validation")
-                continue
-
-            # We verify and warn on every resource. Even though a single
-            # failure could end the algorithm, we want to see which ones are
-            # invalid.
-
-            ok = self._validate_file(
-                self.local_path(dataset, r["path"]), r["hash"]) and ok
-
-        return ok
-
-    def _validate_datapackage(self, dataset):
-        """
-        Validate the datapackage.json metadata against the datapackage standard.
-
-        Args:
-            dataset (str): Name of a dataset.
-
-        Returns:
-            bool: True if the datapackage.json is valid. False otherwise.
->>>>>>> 13363766
 
 class Datastore:
     """Handle connections and downloading of Zenodo Source archives."""
@@ -473,7 +388,6 @@
         Yields:
             (PudlResourceKey, io.BytesIO) holding content for each matching resource
         """
-<<<<<<< HEAD
         desc = self.get_datapackage_descriptor(dataset)
         for res in desc.get_resources(**filters):
             if self._cache.contains(res):
@@ -497,29 +411,6 @@
         except StopIteration:
             return content
         raise ValueError(f"Multiple resources found for {dataset}: {filters}")
-=======
-        filters = dict(**kwargs)
-
-        dpkg = self.datapackage_json(dataset)
-        self.logger.debug(
-            f"{dataset} datapackage lists {len(dpkg['resources'])} resources"
-        )
-
-        for r in dpkg["resources"]:
-
-            if self.passes_filters(r, filters):
-
-                if self.is_remote(r) or not self._validate_file(
-                        self.local_path(dataset, r["path"]), r["hash"]):
-                    local = self.download_resource(r, self.local_path(dataset))
-
-                    # save with a relative path
-                    r["path"] = str(local.relative_to(
-                        self.local_path(dataset)))
-                    self.logger.debug(
-                        f"resource local relative path: {r['path']}")
-                    self.save_datapackage_json(dataset, dpkg)
->>>>>>> 13363766
 
     def get_zipfile_resource(self, dataset: str, **filters: Any) -> zipfile.ZipFile:
         return zipfile.ZipFile(io.BytesIO(self.get_unique_resource(dataset, **filters)))
@@ -527,8 +418,8 @@
 
 def parse_command_line():
     """Collect the command line arguments."""
-    prod_dois = "\n".join([f"    - {x}" for x in DOI["production"].keys()])
-    sand_dois = "\n".join([f"    - {x}" for x in DOI["sandbox"].keys()])
+    prod_dois = "\n".join([f"    - {x}" for x in ZenodoFetcher.DOI["production"]])
+    sand_dois = "\n".join([f"    - {x}" for x in ZenodoFetcher.DOI["sandbox"]])
 
     dataset_msg = f"""
 Available Production Datasets:
