---
###########################################################################
# Settings for ferc1_to_sqlite script
###########################################################################
<<<<<<< HEAD
ferc1_dbf_to_sqlite_settings:
    # What years of original FERC data should be cloned into the SQLite DB?
    years: [
        2020
    ]
=======
ferc1_to_sqlite_settings:
  # What years of original FERC data should be cloned into the SQLite DB?
  years:
    [2020]
>>>>>>> a6fedfe3
    # A list of tables to be loaded into the local SQLite database. These are
    # the table names as they appear in the 2015 FERC Form 1 database.
  tables:
    - f1_respondent_id
    - f1_steam
    - f1_fuel

name: ferc1-solo
title: FERC Form 1 Solo ETL
description: >
  A truly minimal FERC Form 1 ETL, just to demonstrate it can be loaded
  independently of all other datasets. One year, fuel and steam tables.
version: 0.1.0
datasets:
<<<<<<< HEAD
    ferc1:
      ferc1_dbf_settings:
        tables:
          - fuel_ferc1 # requires plants_steam_ferc1 to load properly
          - plants_steam_ferc1
        years: [2020]
      ferc1_xbrl_settings:
        tables:
          - steam_electric_generating_plant_statistics_large_plants_fuel_statistics_402_duration
        years: [2021]
=======
  ferc1:
    tables:
      - fuel_ferc1 # requires plants_steam_ferc1 to load properly
      - plants_steam_ferc1
    years: [2020]
>>>>>>> a6fedfe3
<|MERGE_RESOLUTION|>--- conflicted
+++ resolved
@@ -2,20 +2,11 @@
 ###########################################################################
 # Settings for ferc1_to_sqlite script
 ###########################################################################
-<<<<<<< HEAD
 ferc1_dbf_to_sqlite_settings:
-    # What years of original FERC data should be cloned into the SQLite DB?
-    years: [
-        2020
-    ]
-=======
-ferc1_to_sqlite_settings:
   # What years of original FERC data should be cloned into the SQLite DB?
-  years:
-    [2020]
->>>>>>> a6fedfe3
-    # A list of tables to be loaded into the local SQLite database. These are
-    # the table names as they appear in the 2015 FERC Form 1 database.
+  years: [2020]
+  # A list of tables to be loaded into the local SQLite database. These are
+  # the table names as they appear in the 2015 FERC Form 1 database.
   tables:
     - f1_respondent_id
     - f1_steam
@@ -28,21 +19,13 @@
   independently of all other datasets. One year, fuel and steam tables.
 version: 0.1.0
 datasets:
-<<<<<<< HEAD
-    ferc1:
-      ferc1_dbf_settings:
-        tables:
-          - fuel_ferc1 # requires plants_steam_ferc1 to load properly
-          - plants_steam_ferc1
-        years: [2020]
-      ferc1_xbrl_settings:
-        tables:
-          - steam_electric_generating_plant_statistics_large_plants_fuel_statistics_402_duration
-        years: [2021]
-=======
   ferc1:
-    tables:
-      - fuel_ferc1 # requires plants_steam_ferc1 to load properly
-      - plants_steam_ferc1
-    years: [2020]
->>>>>>> a6fedfe3
+    ferc1_dbf_settings:
+      tables:
+        - fuel_ferc1 # requires plants_steam_ferc1 to load properly
+        - plants_steam_ferc1
+      years: [2020]
+    ferc1_xbrl_settings:
+      tables:
+        - steam_electric_generating_plant_statistics_large_plants_fuel_statistics_402_duration
+      years: [2021]