---
###########################################################################
# Settings for ferc_to_sqlite script
###########################################################################
ferc_to_sqlite_settings:
  ferc1_dbf_to_sqlite_settings:
    # What years of original FERC data should be cloned into the SQLite DB?
    years: [2020]
    # A list of tables to be loaded into the local SQLite database. These are
    # the table names as they appear in the 2015 FERC Form 1 database.
    tables:
      - f1_respondent_id
      - f1_gnrt_plant
      - f1_steam
      - f1_fuel
      - f1_plant_in_srvce
      - f1_hydro
      - f1_pumped_storage
      - f1_purchased_pwr
      - f1_elctrc_erg_acct
      - f1_utltyplnt_smmry
      - f1_xmssn_line
      - f1_bal_sheet_cr
      - f1_comp_balance_db
      - f1_income_stmnt
      - f1_incm_stmnt_2
      - f1_dacs_epda
<<<<<<< HEAD
      - f1_accumdepr_prvsn
=======
      - f1_retained_erng
>>>>>>> 574c9bb9

  ferc1_xbrl_to_sqlite_settings:
    years: [2021]
    # A list of tables to be loaded into the local SQLite database. These are
    # the table names as created from the 2022 XBRL taxonomy.
    tables:
      - identification_001_duration
      - identification_001_instant
      - steam_electric_generating_plant_statistics_large_plants_402_duration
      - steam_electric_generating_plant_statistics_large_plants_402_instant
      - steam_electric_generating_plant_statistics_large_plants_fuel_statistics_402_duration
      - steam_electric_generating_plant_statistics_large_plants_fuel_statistics_402_instant
      - hydroelectric_generating_plant_statistics_large_plants_406_duration
      - hydroelectric_generating_plant_statistics_large_plants_406_instant
      - pumped_storage_generating_plant_statistics_large_plants_408_duration
      - pumped_storage_generating_plant_statistics_large_plants_408_instant
      - generating_plant_statistics_410_duration
      - generating_plant_statistics_410_instant
      - electric_plant_in_service_204_duration
      - electric_plant_in_service_204_instant
      - purchased_power_326_duration
      - purchased_power_326_instant
      - electric_energy_account_401a_duration
      - electric_energy_account_401a_instant
      - summary_of_utility_plant_and_accumulated_provisions_for_depreciation_amortization_and_depletion_200_duration
      - summary_of_utility_plant_and_accumulated_provisions_for_depreciation_amortization_and_depletion_200_instant
      - transmission_line_statistics_422_duration
      - transmission_line_statistics_422_instant
      - comparative_balance_sheet_liabilities_and_other_credits_110_duration
      - comparative_balance_sheet_liabilities_and_other_credits_110_instant
      - comparative_balance_sheet_assets_and_other_debits_110_duration
      - comparative_balance_sheet_assets_and_other_debits_110_instant
      - statement_of_income_114_duration
      - statement_of_income_114_instant
      - summary_of_depreciation_and_amortization_charges_section_a_336_duration
      - summary_of_depreciation_and_amortization_charges_section_a_336_instant
<<<<<<< HEAD
      - accumulated_provision_for_depreciation_of_electric_utility_plant_changes_section_a_219_duration
      - accumulated_provision_for_depreciation_of_electric_utility_plant_changes_section_a_219_instant
      - accumulated_provision_for_depreciation_of_electric_utility_plant_functional_classification_section_b_219_duration
      - accumulated_provision_for_depreciation_of_electric_utility_plant_functional_classification_section_b_219_instant
=======
      - retained_earnings_118_duration
      - retained_earnings_118_instant
>>>>>>> 574c9bb9

  ferc2_xbrl_to_sqlite_settings:
    years: [2021]
  ferc6_xbrl_to_sqlite_settings:
    years: [2021]
  ferc60_xbrl_to_sqlite_settings:
    years: [2021]
  ferc714_xbrl_to_sqlite_settings:
    years: [2021]

###########################################################################
# Settings for pudl_etl script
###########################################################################
name: pudl-fast
title: PUDL Fast ETL
description: >
  FERC 1 and EIA 860/923 from 2020 (output to SQLite) plus
  EPA CEMS hourly emissions data from 2020 (output to Parquet).
version: 0.1.0
datasets:
  ferc1:
    tables:
      - fuel_ferc1 # requires plants_steam_ferc1 to load properly
      - plants_steam_ferc1
      - plants_small_ferc1
      - plants_hydro_ferc1
      - plants_pumped_storage_ferc1
      - plant_in_service_ferc1
      - purchased_power_ferc1
      - transmission_statistics_ferc1
      - electric_energy_sources_ferc1
      - electric_energy_dispositions_ferc1
      - utility_plant_summary_ferc1
      - balance_sheet_liabilities_ferc1
      - depreciation_amortization_summary_ferc1
      - balance_sheet_assets_ferc1
      - income_statement_ferc1
<<<<<<< HEAD
      - electric_plant_depreciation_changes_ferc1
=======
      - retained_earnings_ferc1
>>>>>>> 574c9bb9
    years: [2020, 2021]
  eia:
    eia923:
      tables:
        - generation_fuel_eia923
        - boiler_fuel_eia923
        - generation_eia923
        - coalmine_eia923 # REQUIRES fuel_receipts_costs_eia923
        - fuel_receipts_costs_eia923
      years: [2020, 2021]
    eia860:
      tables:
        - boiler_generator_assn_eia860
        - utilities_eia860
        - plants_eia860
        - generators_eia860
        - ownership_eia860
      years: [2020, 2021]
      eia860m: true
  epacems:
    # Note that the CEMS data relies on EIA 860 data for plant locations,
    # so if you're loading CEMS data for a particular year, you should
    # also load the EIA 860 data for that year if possible
    states: [ID, ME]
    years: [2019, 2020, 2021]<|MERGE_RESOLUTION|>--- conflicted
+++ resolved
@@ -25,11 +25,8 @@
       - f1_income_stmnt
       - f1_incm_stmnt_2
       - f1_dacs_epda
-<<<<<<< HEAD
       - f1_accumdepr_prvsn
-=======
       - f1_retained_erng
->>>>>>> 574c9bb9
 
   ferc1_xbrl_to_sqlite_settings:
     years: [2021]
@@ -66,15 +63,12 @@
       - statement_of_income_114_instant
       - summary_of_depreciation_and_amortization_charges_section_a_336_duration
       - summary_of_depreciation_and_amortization_charges_section_a_336_instant
-<<<<<<< HEAD
       - accumulated_provision_for_depreciation_of_electric_utility_plant_changes_section_a_219_duration
       - accumulated_provision_for_depreciation_of_electric_utility_plant_changes_section_a_219_instant
       - accumulated_provision_for_depreciation_of_electric_utility_plant_functional_classification_section_b_219_duration
       - accumulated_provision_for_depreciation_of_electric_utility_plant_functional_classification_section_b_219_instant
-=======
       - retained_earnings_118_duration
       - retained_earnings_118_instant
->>>>>>> 574c9bb9
 
   ferc2_xbrl_to_sqlite_settings:
     years: [2021]
@@ -112,11 +106,8 @@
       - depreciation_amortization_summary_ferc1
       - balance_sheet_assets_ferc1
       - income_statement_ferc1
-<<<<<<< HEAD
       - electric_plant_depreciation_changes_ferc1
-=======
       - retained_earnings_ferc1
->>>>>>> 574c9bb9
     years: [2020, 2021]
   eia:
     eia923:
