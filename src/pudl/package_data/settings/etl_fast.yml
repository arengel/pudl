--- conflicted
+++ resolved
@@ -74,13 +74,9 @@
       - plants_pumped_storage_ferc1
       - plant_in_service_ferc1
       - purchased_power_ferc1
-<<<<<<< HEAD
-      - electric_energy_account_sources_ferc1
       - transmission_ferc1
-=======
       - electric_energy_sources_ferc1
       - electric_energy_dispositions_ferc1
->>>>>>> f9af83e5
     years: [2020, 2021]
   eia:
     eia923:
