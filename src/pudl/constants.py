"""
A warehouse for constant values required to initilize the PUDL Database.

This constants module stores and organizes a bunch of constant values which are
used throughout PUDL to populate static lists within the data packages or for
data cleaning purposes.
"""

import importlib.resources

import pandas as pd
import sqlalchemy as sa

######################################################################
# Constants used within the init.py module.
######################################################################
prime_movers = [
    'steam_turbine',
    'gas_turbine',
    'hydro',
    'internal_combustion',
    'solar_pv',
    'wind_turbine'
]
"""list: A list of the types of prime movers"""

rto_iso = {
    'CAISO': 'California ISO',
    'ERCOT': 'Electric Reliability Council of Texas',
    'MISO': 'Midcontinent ISO',
    'ISO-NE': 'ISO New England',
    'NYISO': 'New York ISO',
    'PJM': 'PJM Interconnection',
    'SPP': 'Southwest Power Pool'
}
"""dict: A dictionary containing ISO/RTO abbreviations (keys) and names (values)
"""

us_states = {
    'AK': 'Alaska',
    'AL': 'Alabama',
    'AR': 'Arkansas',
    'AS': 'American Samoa',
    'AZ': 'Arizona',
    'CA': 'California',
    'CO': 'Colorado',
    'CT': 'Connecticut',
    'DC': 'District of Columbia',
    'DE': 'Delaware',
    'FL': 'Florida',
    'GA': 'Georgia',
    'GU': 'Guam',
    'HI': 'Hawaii',
    'IA': 'Iowa',
    'ID': 'Idaho',
    'IL': 'Illinois',
    'IN': 'Indiana',
    'KS': 'Kansas',
    'KY': 'Kentucky',
    'LA': 'Louisiana',
    'MA': 'Massachusetts',
    'MD': 'Maryland',
    'ME': 'Maine',
    'MI': 'Michigan',
    'MN': 'Minnesota',
    'MO': 'Missouri',
    'MP': 'Northern Mariana Islands',
    'MS': 'Mississippi',
    'MT': 'Montana',
    'NA': 'National',
    'NC': 'North Carolina',
    'ND': 'North Dakota',
    'NE': 'Nebraska',
    'NH': 'New Hampshire',
    'NJ': 'New Jersey',
    'NM': 'New Mexico',
    'NV': 'Nevada',
    'NY': 'New York',
    'OH': 'Ohio',
    'OK': 'Oklahoma',
    'OR': 'Oregon',
    'PA': 'Pennsylvania',
    'PR': 'Puerto Rico',
    'RI': 'Rhode Island',
    'SC': 'South Carolina',
    'SD': 'South Dakota',
    'TN': 'Tennessee',
    'TX': 'Texas',
    'UT': 'Utah',
    'VA': 'Virginia',
    'VI': 'Virgin Islands',
    'VT': 'Vermont',
    'WA': 'Washington',
    'WI': 'Wisconsin',
    'WV': 'West Virginia',
    'WY': 'Wyoming'
}
"""dict: A dictionary containing US state abbreviations (keys) and names
    (values)
"""
canada_prov_terr = {
    'AB': 'Alberta',
    'BC': 'British Columbia',
    'CN': 'Canada',
    'MB': 'Manitoba',
    'NB': 'New Brunswick',
    'NS': 'Nova Scotia',
    'NL': 'Newfoundland and Labrador',
    'NT': 'Northwest Territories',
    'NU': 'Nunavut',
    'ON': 'Ontario',
    'PE': 'Prince Edwards Island',
    'QC': 'Quebec',
    'SK': 'Saskatchewan',
    'YT': 'Yukon Territory',
}
"""dict: A dictionary containing Canadian provinces' and territories'
    abbreviations (keys) and names (values)
"""

cems_states = {k: v for k, v in us_states.items() if v not in
               {'Alaska',
                'American Samoa',
                'Guam',
                'Hawaii',
                'Northern Mariana Islands',
                'National',
                'Puerto Rico',
                'Virgin Islands'}
               }
"""dict: A dictionary containing US state abbreviations (keys) and names
    (values) that are present in the CEMS dataset
"""

# This is imperfect for states that have split timezones. See:
# https://en.wikipedia.org/wiki/List_of_time_offsets_by_U.S._state_and_territory
# For states that are split, I went with where there seem to be more people
# List of timezones in pytz.common_timezones
# Canada: https://en.wikipedia.org/wiki/Time_in_Canada#IANA_time_zone_database
state_tz_approx = {
    "AK": "US/Alaska",            # Alaska; Not in CEMS
    "AL": "US/Central",           # Alabama
    "AR": "US/Central",           # Arkansas
    "AS": "Pacific/Pago_Pago",    # American Samoa; Not in CEMS
    "AZ": "US/Arizona",           # Arizona
    "CA": "US/Pacific",           # California
    "CO": "US/Mountain",          # Colorado
    "CT": "US/Eastern",           # Connecticut
    "DC": "US/Eastern",           # District of Columbia
    "DE": "US/Eastern",           # Delaware
    "FL": "US/Eastern",           # Florida (split state)
    "GA": "US/Eastern",           # Georgia
    "GU": "Pacific/Guam",         # Guam; Not in CEMS
    "HI": "US/Hawaii",            # Hawaii; Not in CEMS
    "IA": "US/Central",           # Iowa
    "ID": "US/Mountain",          # Idaho (split state)
    "IL": "US/Central",           # Illinois
    "IN": "US/Eastern",           # Indiana (split state)
    "KS": "US/Central",           # Kansas (split state)
    "KY": "US/Eastern",           # Kentucky (split state)
    "LA": "US/Central",           # Louisiana
    "MA": "US/Eastern",           # Massachusetts
    "MD": "US/Eastern",           # Maryland
    "ME": "US/Eastern",           # Maine
    "MI": "America/Detroit",      # Michigan (split state)
    "MN": "US/Central",           # Minnesota
    "MO": "US/Central",           # Missouri
    "MP": "Pacific/Saipan",       # Northern Mariana Islands; Not in CEMS
    "MS": "US/Central",           # Mississippi
    "MT": "US/Mountain",          # Montana
    "NC": "US/Eastern",           # North Carolina
    "ND": "US/Central",           # North Dakota (split state)
    "NE": "US/Central",           # Nebraska (split state)
    "NH": "US/Eastern",           # New Hampshire
    "NJ": "US/Eastern",           # New Jersey
    "NM": "US/Mountain",          # New Mexico
    "NV": "US/Pacific",           # Nevada
    "NY": "US/Eastern",           # New York
    "OH": "US/Eastern",           # Ohio
    "OK": "US/Central",           # Oklahoma
    "OR": "US/Pacific",           # Oregon (split state)
    "PA": "US/Eastern",           # Pennsylvania
    "PR": "America/Puerto_Rico",  # Puerto Rico; Not in CEMS
    "RI": "US/Eastern",           # Rhode Island
    "SC": "US/Eastern",           # South Carolina
    "SD": "US/Central",           # South Dakota (split state)
    "TN": "US/Central",           # Tennessee
    "TX": "US/Central",           # Texas
    "UT": "US/Mountain",          # Utah
    "VA": "US/Eastern",           # Virginia
    "VI": "America/Puerto_Rico",  # Virgin Islands; Not in CEMS
    "VT": "US/Eastern",           # Vermont
    "WA": "US/Pacific",           # Washington
    "WI": "US/Central",           # Wisconsin
    "WV": "US/Eastern",           # West Virginia
    "WY": "US/Mountain",          # Wyoming
    # Canada (none of these are in CEMS)
    "AB": "America/Edmonton",     # Alberta
    "BC": "America/Vancouver",    # British Columbia (split province)
    "MB": "America/Winnipeg",     # Manitoba
    "NB": "America/Moncton",      # New Brunswick
    "NS": "America/Halifax",      # Nova Scotia
    "NL": "America/St_Johns",     # Newfoundland and Labrador  (split province)
    "NT": "America/Yellowknife",  # Northwest Territories (split province)
    "NU": "America/Iqaluit",      # Nunavut (split province)
    "ON": "America/Toronto",      # Ontario (split province)
    "PE": "America/Halifax",      # Prince Edwards Island
    "QC": "America/Montreal",     # Quebec (split province)
    "SK": "America/Regina",       # Saskatchewan  (split province)
    "YT": "America/Whitehorse",   # Yukon Territory
}
"""dict: A dictionary containing US and Canadian state/territory abbreviations
    (keys) and timezones (values)
"""

# Construct a dictionary mapping a canonical fuel name to a list of strings
# which are used to represent that fuel in the FERC Form 1 Reporting. Case is
# ignored, as all fuel strings can be converted to a lower case in the data
# set.
# Previous categories of ferc1_biomass_strings and ferc1_stream_strings have
# been deleted and their contents redistributed to ferc1_waste_strings and
# ferc1_other_strings

ferc1_coal_strings = [
    'coal', 'coal-subbit', 'lignite', 'coal(sb)', 'coal (sb)', 'coal-lignite',
    'coke', 'coa', 'lignite/coal', 'coal - subbit', 'coal-subb', 'coal-sub',
    'coal-lig', 'coal-sub bit', 'coals', 'ciak', 'petcoke', 'coal.oil',
    'coal/gas', 'bit coal', 'coal-unit #3', 'coal-subbitum', 'coal tons',
    'coal mcf', 'coal unit #3', 'pet. coke', 'coal-u3', 'coal&coke', 'tons'
]
"""
list: A list of strings which are used to represent coal fuel in FERC Form 1
    reporting.
"""

ferc1_oil_strings = [
    'oil', '#6 oil', '#2 oil', 'fuel oil', 'jet', 'no. 2 oil', 'no.2 oil',
    'no.6& used', 'used oil', 'oil-2', 'oil (#2)', 'diesel oil',
    'residual oil', '# 2 oil', 'resid. oil', 'tall oil', 'oil/gas',
    'no.6 oil', 'oil-fuel', 'oil-diesel', 'oil / gas', 'oil bbls', 'oil bls',
    'no. 6 oil', '#1 kerosene', 'diesel', 'no. 2 oils', 'blend oil',
    '#2oil diesel', '#2 oil-diesel', '# 2  oil', 'light oil', 'heavy oil',
    'gas.oil', '#2', '2', '6', 'bbl', 'no 2 oil', 'no 6 oil', '#1 oil', '#6',
    'oil-kero', 'oil bbl', 'biofuel', 'no 2', 'kero', '#1 fuel oil',
    'no. 2  oil', 'blended oil', 'no 2. oil', '# 6 oil', 'nno. 2 oil',
    '#2 fuel', 'oill', 'oils', 'gas/oil', 'no.2 oil gas', '#2 fuel oil',
    'oli', 'oil (#6)', 'oil/diesel', '2 oil', '#6 hvy oil', 'jet fuel',
    'diesel/compos', 'oil-8', 'oil {6}', 'oil-unit #1', 'bbl.', 'oil.',
    'oil #6', 'oil (6)', 'oil(#2)', 'oil-unit1&2', 'oil-6', '#2 fue oil',
    'dielel oil', 'dielsel oil', '#6 & used', 'barrels', 'oil un 1 & 2',
    'jet oil', 'oil-u1&2', 'oiul', 'pil', 'oil - 2', '#6 & used', 'oial'
]
"""
list: A list of strings which are used to represent oil fuel in FERC Form 1
    reporting.
"""

ferc1_gas_strings = [
    'gas', 'gass', 'methane', 'natural gas', 'blast gas', 'gas mcf',
    'propane', 'prop', 'natural  gas', 'nat.gas', 'nat gas',
    'nat. gas', 'natl gas', 'ga', 'gas`', 'syngas', 'ng', 'mcf',
    'blast gaa', 'nat  gas', 'gac', 'syngass', 'prop.', 'natural', 'coal.gas',
    'n. gas', 'lp gas', 'natuaral gas', 'coke gas', 'gas #2016', 'propane**',
    '* propane', 'propane **', 'gas expander', 'gas ct', '# 6 gas', '#6 gas',
    'coke oven gas'
]
"""
list: A list of strings which are used to represent gas fuel in FERC Form 1
    reporting.
"""

ferc1_solar_strings = []

ferc1_wind_strings = []

ferc1_hydro_strings = []

ferc1_nuke_strings = [
    'nuclear', 'grams of uran', 'grams of', 'grams of  ura',
    'grams', 'nucleur', 'nulear', 'nucl', 'nucleart', 'nucelar',
    'gr.uranium', 'grams of urm', 'nuclear (9)', 'nulcear', 'nuc',
    'gr. uranium', 'nuclear mw da', 'grams of ura'
]
"""
list: A list of strings which are used to represent nuclear fuel in FERC Form
    1 reporting.
"""

ferc1_waste_strings = [
    'tires', 'tire', 'refuse', 'switchgrass', 'wood waste', 'woodchips',
    'biomass', 'wood', 'wood chips', 'rdf', 'tires/refuse', 'tire refuse',
    'waste oil', 'waste', 'woodships', 'tire chips'
]
"""
list: A list of strings which are used to represent waste fuel in FERC Form 1
    reporting.
"""

ferc1_other_strings = [
    'steam', 'purch steam', 'all', 'tdf', 'n/a', 'purch. steam', 'other',
    'composite', 'composit', 'mbtus', 'total', 'avg', 'avg.', 'blo',
    'all fuel', 'comb.', 'alt. fuels', 'na', 'comb', '/#=2\x80â\x91?',
    'kã\xadgv¸\x9d?', "mbtu's", 'gas, oil', 'rrm', '3\x9c', 'average',
    'furfural', '0', 'watson bng', 'toal', 'bng', '# 6 & used', 'combined',
    'blo bls', 'compsite', '*', 'compos.', 'gas / oil', 'mw days', 'g', 'c',
    'lime', 'all fuels', 'at right', '20', '1', 'comp oil/gas', 'all fuels to',
    'the right are', 'c omposite', 'all fuels are', 'total pr crk',
    'all fuels =', 'total pc', 'comp', 'alternative', 'alt. fuel', 'bio fuel',
    'total prairie', ''
]
"""list: A list of strings which are used to represent other fuels in FERC Form
    1 reporting.
"""

# There are also a bunch of other weird and hard to categorize strings
# that I don't know what to do with... hopefully they constitute only a
# small fraction of the overall generation.

ferc1_fuel_strings = {"coal": ferc1_coal_strings,
                      "oil": ferc1_oil_strings,
                      "gas": ferc1_gas_strings,
                      "solar": ferc1_solar_strings,
                      "wind": ferc1_wind_strings,
                      "hydro": ferc1_hydro_strings,
                      "nuclear": ferc1_nuke_strings,
                      "waste": ferc1_waste_strings,
                      "other": ferc1_other_strings
                      }
"""dict: A dictionary linking fuel types (keys) to lists of various strings
    representing that fuel (values)
"""
# Similarly, dictionary for cleaning up fuel unit strings
ferc1_ton_strings = ['toms', 'taons', 'tones', 'col-tons', 'toncoaleq', 'coal',
                     'tons coal eq', 'coal-tons', 'ton', 'tons', 'tons coal',
                     'coal-ton', 'tires-tons', 'coal tons -2 ',
                     'coal tons 200', 'ton-2000', 'coal tons -2', 'coal tons',
                     'coal-tone', 'tire-ton', 'tire-tons', 'ton coal eqv']
"""list: A list of fuel unit strings for tons."""

ferc1_mcf_strings = \
    ['mcf', "mcf's", 'mcfs', 'mcf.', 'gas mcf', '"gas" mcf', 'gas-mcf',
     'mfc', 'mct', ' mcf', 'msfs', 'mlf', 'mscf', 'mci', 'mcl', 'mcg',
     'm.cu.ft.', 'kcf', '(mcf)', 'mcf *(4)', 'mcf00', 'm.cu.ft..']
"""list: A list of fuel unit strings for thousand cubic feet."""

ferc1_bbl_strings = \
    ['barrel', 'bbls', 'bbl', 'barrels', 'bbrl', 'bbl.', 'bbls.',
     'oil 42 gal', 'oil-barrels', 'barrrels', 'bbl-42 gal',
     'oil-barrel', 'bb.', 'barrells', 'bar', 'bbld', 'oil- barrel',
     'barrels    .', 'bbl .', 'barels', 'barrell', 'berrels', 'bb',
     'bbl.s', 'oil-bbl', 'bls', 'bbl:', 'barrles', 'blb', 'propane-bbl',
     'barriel', 'berriel', 'barrile', '(bbl.)', 'barrel *(4)', '(4) barrel',
     'bbf', 'blb.', '(bbl)', 'bb1', 'bbsl', 'barrrel', 'barrels 100%',
     'bsrrels', "bbl's", '*barrels', 'oil - barrels', 'oil 42 gal ba', 'bll',
     'boiler barrel', 'gas barrel', '"boiler" barr', '"gas" barrel',
     '"boiler"barre', '"boiler barre', 'barrels .']
"""list: A list of fuel unit strings for barrels."""

ferc1_gal_strings = ['gallons', 'gal.', 'gals', 'gals.', 'gallon', 'gal',
                     'galllons']
"""list: A list of fuel unit strings for gallons."""

ferc1_1kgal_strings = ['oil(1000 gal)', 'oil(1000)', 'oil (1000)', 'oil(1000',
                       'oil(1000ga)']
"""list: A list of fuel unit strings for thousand gallons."""

ferc1_gramsU_strings = [  # noqa: N816 (U-ranium is capitalized...)
    'gram', 'grams', 'gm u', 'grams u235', 'grams u-235', 'grams of uran',
    'grams: u-235', 'grams:u-235', 'grams:u235', 'grams u308', 'grams: u235',
    'grams of', 'grams - n/a', 'gms uran', 's e uo2 grams', 'gms uranium',
    'grams of urm', 'gms. of uran', 'grams (100%)', 'grams v-235',
    'se uo2 grams'
]
"""list: A list of fuel unit strings for grams."""

ferc1_kgU_strings = [  # noqa: N816 (U-ranium is capitalized...)
    'kg of uranium', 'kg uranium', 'kilg. u-235', 'kg u-235', 'kilograms-u23',
    'kg', 'kilograms u-2', 'kilograms', 'kg of', 'kg-u-235', 'kilgrams',
    'kilogr. u235', 'uranium kg', 'kg uranium25', 'kilogr. u-235',
    'kg uranium 25', 'kilgr. u-235', 'kguranium 25', 'kg-u235'
]
"""list: A list of fuel unit strings for thousand grams."""

ferc1_mmbtu_strings = ['mmbtu', 'mmbtus', 'mbtus', '(mmbtu)',
                       "mmbtu's", 'nuclear-mmbtu', 'nuclear-mmbt']
"""list: A list of fuel unit strings for million British Thermal Units."""

ferc1_mwdth_strings = \
    ['mwd therman', 'mw days-therm', 'mwd thrml', 'mwd thermal',
     'mwd/mtu', 'mw days', 'mwdth', 'mwd', 'mw day', 'dth', 'mwdaysthermal',
     'mw day therml', 'mw days thrml', 'nuclear mwd', 'mmwd', 'mw day/therml'
     'mw days/therm', 'mw days (th', 'ermal)']
"""list: A list of fuel unit strings for megawatt days thermal."""

ferc1_mwhth_strings = ['mwh them', 'mwh threm', 'nwh therm', 'mwhth',
                       'mwh therm', 'mwh', 'mwh therms.', 'mwh term.uts',
                       'mwh thermal', 'mwh thermals', 'mw hr therm',
                       'mwh therma', 'mwh therm.uts']
"""list: A list of fuel unit strings for megawatt hours thermal."""

ferc1_fuel_unit_strings = {'ton': ferc1_ton_strings,
                           'mcf': ferc1_mcf_strings,
                           'bbl': ferc1_bbl_strings,
                           'gal': ferc1_gal_strings,
                           '1kgal': ferc1_1kgal_strings,
                           'gramsU': ferc1_gramsU_strings,
                           'kgU': ferc1_kgU_strings,
                           'mmbtu': ferc1_mmbtu_strings,
                           'mwdth': ferc1_mwdth_strings,
                           'mwhth': ferc1_mwhth_strings
                           }
"""
dict: A dictionary linking fuel units (keys) to lists of various strings
    representing those fuel units (values)
"""

# Categorizing the strings from the FERC Form 1 Plant Kind (plant_kind) field
# into lists. There are many strings that weren't categorized,
# Solar and Solar Project were not classified as these do not indicate if they
# are solar thermal or photovoltaic. Variants on Steam (e.g. "steam 72" and
# "steam and gas") were classified based on additional research of the plants
# on the Internet.

ferc1_plant_kind_steam_turbine = [
    'coal', 'steam', 'steam units 1 2 3', 'steam units 4 5',
    'steam fossil', 'steam turbine', 'steam a', 'steam 100',
    'steam units 1 2 3', 'steams', 'steam 1', 'steam retired 2013', 'stream',
    'steam units 1,2,3', 'steam units 4&5', 'steam units 4&6',
    'steam conventional', 'unit total-steam', 'unit total steam',
    '*resp. share steam', 'resp. share steam', 'steam (see note 1,',
    'steam (see note 3)', 'mpc 50%share steam', '40% share steam'
    'steam (2)', 'steam (3)', 'steam (4)', 'steam (5)', 'steam (6)',
    'steam (7)', 'steam (8)', 'steam units 1 and 2', 'steam units 3 and 4',
    'steam (note 1)', 'steam (retired)', 'steam (leased)', 'coal-fired steam',
    'oil-fired steam', 'steam/fossil', 'steam (a,b)', 'steam (a)', 'stean',
    'steam-internal comb', 'steam (see notes)', 'steam units 4 & 6',
    'resp share stm note3' 'mpc50% share steam', 'mpc40%share steam',
    'steam - 64%', 'steam - 100%', 'steam (1) & (2)', 'resp share st note3',
    'mpc 50% shares steam', 'steam-64%', 'steam-100%', 'steam (see note 1)',
    'mpc 50% share steam', 'steam units 1, 2, 3', 'steam units 4, 5',
    'steam (2)', 'steam (1)', 'steam 4, 5', 'steam - 72%', 'steam (incl i.c.)',
    'steam- 72%', 'steam;retired - 2013', "respondent's sh.-st.",
    "respondent's sh-st", '40% share steam', 'resp share stm note3',
    'mpc50% share steam', 'resp share st note 3', '\x02steam (1)',
]
"""
list: A list of strings from FERC Form 1 for the steam turbine plant kind.
"""

ferc1_plant_kind_combustion_turbine = [
    'combustion turbine', 'gt', 'gas turbine',
    'gas turbine # 1', 'gas turbine', 'gas turbine (note 1)',
    'gas turbines', 'simple cycle', 'combustion turbine',
    'comb.turb.peak.units', 'gas turbine', 'combustion turbine',
    'com turbine peaking', 'gas turbine peaking', 'comb turb peaking',
    'combustine turbine', 'comb. turine', 'conbustion turbine',
    'combustine turbine', 'gas turbine (leased)', 'combustion tubine',
    'gas turb', 'gas turbine peaker', 'gtg/gas', 'simple cycle turbine',
    'gas-turbine', 'gas turbine-simple', 'gas turbine - note 1',
    'gas turbine #1', 'simple cycle', 'gasturbine', 'combustionturbine',
    'gas turbine (2)', 'comb turb peak units', 'jet engine',
    'jet powered turbine', '*gas turbine', 'gas turb.(see note5)',
    'gas turb. (see note', 'combutsion turbine', 'combustion turbin',
    'gas turbine-unit 2', 'gas - turbine', 'comb turbine peaking',
    'gas expander turbine', 'jet turbine', 'gas turbin (lease',
    'gas turbine (leased', 'gas turbine/int. cm', 'comb.turb-gas oper.',
    'comb.turb.gas/oil op', 'comb.turb.oil oper.', 'jet', 'comb. turbine (a)',
    'gas turb.(see notes)', 'gas turb(see notes)', 'comb. turb-gas oper',
    'comb.turb.oil oper', 'gas turbin (leasd)', 'gas turbne/int comb',
    'gas turbine (note1)', 'combution turbin', '* gas turbine',
    'add to gas turbine', 'gas turbine (a)', 'gas turbinint comb',
    'gas turbine (note 3)', 'resp share gas note3', 'gas trubine',
    '*gas turbine(note3)', 'gas turbine note 3,6', 'gas turbine note 4,6',
    'gas turbine peakload', 'combusition turbine', 'gas turbine (lease)',
    'comb. turb-gas oper.', 'combution turbine', 'combusion turbine',
    'comb. turb. oil oper', 'combustion burbine', 'combustion and gas',
    'comb. turb.', 'gas turbine (lease', 'gas turbine (leasd)',
    'gas turbine/int comb', '*gas turbine(note 3)', 'gas turbine (see nos',
    'i.c.e./gas turbine', 'gas turbine/intcomb', 'cumbustion turbine',
    'gas turb, int. comb.', 'gas turb, diesel', 'gas turb, int. comb',
    'i.c.e/gas turbine', 'diesel turbine', 'comubstion turbine',
    'i.c.e. /gas turbine', 'i.c.e/ gas turbine', 'i.c.e./gas tubine',
]
"""list: A list of strings from FERC Form 1 for the combustion turbine plant
    kind.
"""

ferc1_plant_kind_combined_cycle = [
    'Combined cycle', 'combined cycle', 'combined', 'gas & steam turbine',
    'gas turb. & heat rec', 'combined cycle', 'com. cyc', 'com. cycle',
    'gas turb-combined cy', 'combined cycle ctg', 'combined cycle - 40%',
    'com cycle gas turb', 'combined cycle oper', 'gas turb/comb. cyc',
    'combine cycle', 'cc', 'comb. cycle', 'gas turb-combined cy',
    'steam and cc', 'steam cc', 'gas steam', 'ctg steam gas',
    'steam comb cycle', 'gas/steam comb. cycl', 'steam (comb. cycle)'
    'gas turbine/steam', 'steam & gas turbine', 'gas trb & heat rec',
    'steam & combined ce', 'st/gas turb comb cyc', 'gas tur & comb cycl',
    'combined cycle (a,b)', 'gas turbine/ steam', 'steam/gas turb.',
    'steam & comb cycle', 'gas/steam comb cycle', 'comb cycle (a,b)', 'igcc',
    'steam/gas turbine', 'gas turbine / steam', 'gas tur & comb cyc',
    'comb cyc (a) (b)', 'comb cycle', 'comb cyc', 'combined turbine',
    'combine cycle oper', 'comb cycle/steam tur', 'cc / gas turb',
    'steam (comb. cycle)', 'steam & cc', 'gas turbine/steam',
    'gas turb/cumbus cycl', 'gas turb/comb cycle', 'gasturb/comb cycle',
    'gas turb/cumb. cyc', 'igcc/gas turbine', 'gas / steam', 'ctg/steam-gas',
    'ctg/steam -gas'
]
"""
list: A list of strings from FERC Form 1 for the combined cycle plant kind.
"""

ferc1_plant_kind_nuke = [
    'nuclear', 'nuclear (3)', 'steam(nuclear)', 'nuclear(see note4)'
    'nuclear steam', 'nuclear turbine', 'nuclear - steam',
    'nuclear (a)(b)(c)', 'nuclear (b)(c)', '* nuclear', 'nuclear (b) (c)',
    'nuclear (see notes)', 'steam (nuclear)', '* nuclear (note 2)',
    'nuclear (note 2)', 'nuclear (see note 2)', 'nuclear(see note4)',
    'nuclear steam', 'nuclear(see notes)', 'nuclear-steam',
    'nuclear (see note 3)'
]
"""list: A list of strings from FERC Form 1 for the nuclear plant kind."""

ferc1_plant_kind_geothermal = [
    'steam - geothermal', 'steam_geothermal', 'geothermal'
]
"""list: A list of strings from FERC Form 1 for the geothermal plant kind."""

ferc_1_plant_kind_internal_combustion = [
    'ic', 'internal combustion', 'internal comb.', 'internl combustion'
    'diesel turbine', 'int combust (note 1)', 'int. combust (note1)',
    'int.combustine', 'comb. cyc', 'internal comb', 'diesel', 'diesel engine',
    'internal combustion', 'int combust - note 1', 'int. combust - note1',
    'internal comb recip', 'reciprocating engine', 'comb. turbine',
    'internal combust.', 'int. combustion (1)', '*int combustion (1)',
    "*internal combust'n", 'internal', 'internal comb.', 'steam internal comb',
    'combustion', 'int. combustion', 'int combust (note1)', 'int. combustine',
    'internl combustion', '*int. combustion (1)'
]
"""
list: A list of strings from FERC Form 1 for the internal combustion plant
    kind.
"""

ferc1_plant_kind_wind = [
    'wind', 'wind energy', 'wind turbine', 'wind - turbine', 'wind generation'
]
"""list: A list of strings from FERC Form 1 for the wind plant kind."""

ferc1_plant_kind_photovoltaic = [
    'solar photovoltaic', 'photovoltaic', 'solar', 'solar project'
]
"""list: A list of strings from FERC Form 1 for the photovoltaic plant kind."""

ferc1_plant_kind_solar_thermal = ['solar thermal']
"""
list: A list of strings from FERC Form 1 for the solar thermal plant kind.
"""

# Making a dictionary of lists from the lists of plant_fuel strings to create
# a dictionary of plant fuel lists.

ferc1_plant_kind_strings = {
    'steam': ferc1_plant_kind_steam_turbine,
    'combustion_turbine': ferc1_plant_kind_combustion_turbine,
    'combined_cycle': ferc1_plant_kind_combined_cycle,
    'nuclear': ferc1_plant_kind_nuke,
    'geothermal': ferc1_plant_kind_geothermal,
    'internal_combustion': ferc_1_plant_kind_internal_combustion,
    'wind': ferc1_plant_kind_wind,
    'photovoltaic': ferc1_plant_kind_photovoltaic,
    'solar_thermal': ferc1_plant_kind_solar_thermal
}
"""
dict: A dictionary of plant kinds (keys) and associated lists of plant_fuel
    strings (values).
"""

# This is an alternative set of strings for simplifying the plant kind field
# from Uday & Laura at CPI. For the moment we have reverted to using our own
# categorizations which are more detailed, but these are preserved here for
# comparison and testing, if need be.
cpi_diesel_strings = ['DIESEL', 'Diesel Engine', 'Diesel Turbine', ]
"""
list: A list of strings for fuel type diesel compiled by Climate Policy
    Initiative.
"""
cpi_geothermal_strings = ['Steam - Geothermal', ]
"""
list: A list of strings for fuel type geothermal compiled by Climate Policy
    Initiative.
"""
cpi_natural_gas_strings = [
    'Combined Cycle', 'Combustion Turbine', 'GT',
    'GAS TURBINE', 'Comb. Turbine', 'Gas Turbine #1', 'Combine Cycle Oper',
    'Combustion', 'Combined', 'Gas Turbine/Steam', 'Gas Turbine Peaker',
    'Gas Turbine - Note 1', 'Resp Share Gas Note3', 'Gas Turbines',
    'Simple Cycle', 'Gas / Steam', 'GasTurbine', 'Combine Cycle',
    'CTG/Steam-Gas', 'GTG/Gas', 'CTG/Steam -Gas', 'Steam/Gas Turbine',
    'CombustionTurbine', 'Gas Turbine-Simple', 'STEAM & GAS TURBINE',
    'Gas & Steam Turbine', 'Gas', 'Gas Turbine (2)', 'COMBUSTION AND GAS',
    'Com Turbine Peaking', 'Gas Turbine Peaking', 'Comb Turb Peaking',
    'JET ENGINE', 'Comb. Cyc', 'Com. Cyc', 'Com. Cycle',
    'GAS TURB-COMBINED CY', 'Gas Turb', 'Combined Cycle - 40%',
    'IGCC/Gas Turbine', 'CC', 'Combined Cycle Oper', 'Simple Cycle Turbine',
    'Steam and CC', 'Com Cycle Gas Turb', 'I.C.E/  Gas Turbine',
    'Combined Cycle CTG', 'GAS-TURBINE', 'Gas Expander Turbine',
    'Gas Turbine (Leased)', 'Gas Turbine # 1', 'Gas Turbine (Note 1)',
    'COMBUSTINE TURBINE', 'Gas Turb, Int. Comb.', 'Combined Turbine',
    'Comb Turb Peak Units', 'Combustion Tubine', 'Comb. Cycle',
    'COMB.TURB.PEAK.UNITS', 'Steam  and  CC', 'I.C.E. /Gas Turbine',
    'Conbustion Turbine', 'Gas Turbine/Int Comb', 'Steam & CC',
    'GAS TURB. & HEAT REC', 'Gas Turb/Comb. Cyc', 'Comb. Turine',
]
"""list: A list of strings for fuel type gas compiled by Climate Policy
    Initiative.
"""
cpi_nuclear_strings = ['Nuclear', 'Nuclear (3)', ]
"""list: A list of strings for fuel type nuclear compiled by Climate Policy
    Initiative.
"""
cpi_other_strings = [
    'IC', 'Internal Combustion', 'Int Combust - Note 1',
    'Resp. Share - Note 2', 'Int. Combust - Note1', 'Resp. Share - Note 4',
    'Resp Share - Note 5', 'Resp. Share - Note 7', 'Internal Comb Recip',
    'Reciprocating Engine', 'Internal Comb', 'Resp. Share - Note 8',
    'Resp. Share - Note 9', 'Resp Share - Note 11', 'Resp. Share - Note 6',
    'INT.COMBUSTINE', 'Steam (Incl I.C.)', 'Other', 'Int Combust (Note 1)',
    'Resp. Share (Note 2)', 'Int. Combust (Note1)', 'Resp. Share (Note 8)',
    'Resp. Share (Note 9)', 'Resp Share (Note 11)', 'Resp. Share (Note 4)',
    'Resp. Share (Note 6)', 'Plant retired- 2013', 'Retired - 2013',
]
"""list: A list of strings for fuel type other compiled by Climate Policy
    Initiative.
"""
cpi_steam_strings = [
    'Steam', 'Steam Units 1, 2, 3', 'Resp Share St Note 3',
    'Steam Turbine', 'Steam-Internal Comb', 'IGCC', 'Steam- 72%', 'Steam (1)',
    'Steam (1)', 'Steam Units 1,2,3', 'Steam/Fossil', 'Steams', 'Steam - 72%',
    'Steam - 100%', 'Stream', 'Steam Units 4, 5', 'Steam - 64%', 'Common',
    'Steam (A)', 'Coal', 'Steam;Retired - 2013', 'Steam Units 4 & 6',
]
"""list: A list of strings for fuel type steam compiled by Climate Policy
    Initiative.
"""
cpi_wind_strings = ['Wind', 'Wind Turbine', 'Wind - Turbine', 'Wind Energy', ]
"""list: A list of strings for fuel type wind compiled by Climate Policy
    Initiative.
"""
cpi_solar_strings = [
    'Solar Photovoltaic', 'Solar Thermal', 'SOLAR PROJECT', 'Solar',
    'Photovoltaic',
]
"""list: A list of strings for fuel type photovoltaic compiled by Climate
Policy Initiative.
"""
cpi_plant_kind_strings = {
    'natural_gas': cpi_natural_gas_strings,
    'diesel': cpi_diesel_strings,
    'geothermal': cpi_geothermal_strings,
    'nuclear': cpi_nuclear_strings,
    'steam': cpi_steam_strings,
    'wind': cpi_wind_strings,
    'solar': cpi_solar_strings,
    'other': cpi_other_strings,
}
"""dict: A dictionary linking fuel types (keys) to lists of strings associated
    by Climate Policy Institute with those fuel types (values).
"""
# Categorizing the strings from the FERC Form 1 Type of Plant Construction
# (construction_type) field into lists.
# There are many strings that weren't categorized, including crosses between
# conventional and outdoor, PV, wind, combined cycle, and internal combustion.
# The lists are broken out into the two types specified in Form 1:
# conventional and outdoor. These lists are inclusive so that variants of
# conventional (e.g. "conventional full") and outdoor (e.g. "outdoor full"
# and "outdoor hrsg") are included.

ferc1_const_type_outdoor = [
    'outdoor', 'outdoor boiler', 'full outdoor', 'outdoor boiler',
    'outdoor boilers', 'outboilers', 'fuel outdoor', 'full outdoor',
    'outdoors', 'outdoor', 'boiler outdoor& full', 'boiler outdoor&full',
    'outdoor boiler& full', 'full -outdoor', 'outdoor steam',
    'outdoor boiler', 'ob', 'outdoor automatic', 'outdoor repower',
    'full outdoor boiler', 'fo', 'outdoor boiler & ful', 'full-outdoor',
    'fuel outdoor', 'outoor', 'outdoor', 'outdoor  boiler&full',
    'boiler outdoor &full', 'outdoor boiler &full', 'boiler outdoor & ful',
    'outdoor-boiler', 'outdoor - boiler', 'outdoor const.',
    '4 outdoor boilers', '3 outdoor boilers', 'full outdoor', 'full outdoors',
    'full oudoors', 'outdoor (auto oper)', 'outside boiler',
    'outdoor boiler&full', 'outdoor hrsg', 'outdoor hrsg',
    'outdoor-steel encl.', 'boiler-outdr & full',
    'con.& full outdoor', 'partial outdoor', 'outdoor (auto. oper)',
    'outdoor (auto.oper)', 'outdoor construction', '1 outdoor boiler',
    '2 outdoor boilers', 'outdoor enclosure', '2 outoor boilers',
    'boiler outdr.& full', 'boiler outdr. & full', 'ful outdoor',
    'outdoor-steel enclos', 'outdoor (auto oper.)', 'con. & full outdoor',
    'outdore', 'boiler & full outdor', 'full & outdr boilers',
    'outodoor (auto oper)', 'outdoor steel encl.', 'full outoor',
    'boiler & outdoor ful', 'otdr. blr. & f. otdr', 'f.otdr & otdr.blr.',
    'oudoor (auto oper)', 'outdoor constructin', 'f. otdr. & otdr. blr',

]
"""list: A list of strings from FERC Form 1 associated with the outdoor
    construction type.
"""

ferc1_const_type_semioutdoor = [
    'more than 50% outdoo', 'more than 50% outdos', 'over 50% outdoor',
    'over 50% outdoors', 'semi-outdoor', 'semi - outdoor', 'semi outdoor',
    'semi-enclosed', 'semi-outdoor boiler', 'semi outdoor boiler',
    'semi- outdoor', 'semi - outdoors', 'semi -outdoor'
    'conven & semi-outdr', 'conv & semi-outdoor', 'conv & semi- outdoor',
    'convent. semi-outdr', 'conv. semi outdoor', 'conv(u1)/semiod(u2)',
    'conv u1/semi-od u2', 'conv-one blr-semi-od', 'convent semioutdoor',
    'conv. u1/semi-od u2', 'conv - 1 blr semi od', 'conv. ui/semi-od u2',
    'conv-1 blr semi-od', 'conven. semi-outdoor', 'conv semi-outdoor',
    'u1-conv./u2-semi-od', 'u1-conv./u2-semi -od', 'convent. semi-outdoo',
    'u1-conv. / u2-semi', 'conven & semi-outdr', 'semi -outdoor',
    'outdr & conventnl', 'conven. full outdoor', 'conv. & outdoor blr',
    'conv. & outdoor blr.', 'conv. & outdoor boil', 'conv. & outdr boiler',
    'conv. & out. boiler', 'convntl,outdoor blr', 'outdoor & conv.',
    '2 conv., 1 out. boil', 'outdoor/conventional', 'conv. boiler outdoor',
    'conv-one boiler-outd', 'conventional outdoor', 'conventional outdor',
    'conv. outdoor boiler', 'conv.outdoor boiler', 'conventional outdr.',
    'conven,outdoorboiler', 'conven full outdoor', 'conven,full outdoor',
    '1 out boil, 2 conv', 'conv. & full outdoor', 'conv. & outdr. boilr',
    'conv outdoor boiler', 'convention. outdoor', 'conv. sem. outdoor',
    'convntl, outdoor blr', 'conv & outdoor boil', 'conv & outdoor boil.',
    'outdoor & conv', 'conv. broiler outdor', '1 out boilr, 2 conv',
    'conv.& outdoor boil.', 'conven,outdr.boiler', 'conven,outdr boiler',
    'outdoor & conventil', '1 out boilr 2 conv', 'conv & outdr. boilr',
    'conven, full outdoor', 'conven full outdr.', 'conven, full outdr.',
    'conv/outdoor boiler', "convnt'l outdr boilr", '1 out boil 2 conv',
    'conv full outdoor', 'conven, outdr boiler', 'conventional/outdoor',
    'conv&outdoor boiler', 'outdoor & convention', 'conv & outdoor boilr',
    'conv & full outdoor', 'convntl. outdoor blr', 'conv - ob',
    "1conv'l/2odboilers", "2conv'l/1odboiler", 'conv-ob', 'conv.-ob',
    '1 conv/ 2odboilers', '2 conv /1 odboilers', 'conv- ob', 'conv -ob',
    'con sem outdoor', 'cnvntl, outdr, boilr', 'less than 50% outdoo',
    'under 50% outdoor', 'under 50% outdoors', '1cnvntnl/2odboilers',
    '2cnvntnl1/1odboiler', 'con & ob', 'combination (b)', 'indoor & outdoor',
    'conven. blr. & full', 'conv. & otdr. blr.', 'combination',
    'indoor and outdoor', 'conven boiler & full', "2conv'l/10dboiler",
    '4 indor/outdr boiler', '4 indr/outdr boilerr', '4 indr/outdr boiler',
    'indoor & outdoof',
]
"""list: A list of strings from FERC Form 1 associated with the semi - outdoor
    construction type, or a mix of conventional and outdoor construction.
"""

ferc1_const_type_conventional = [
    'conventional', 'conventional', 'conventional boiler', 'conv-b',
    'conventionall', 'convention', 'conventional', 'coventional',
    'conven full boiler', 'c0nventional', 'conventtional', 'convential'
    'underground', 'conventional bulb', 'conventrional',
    '*conventional', 'convential', 'convetional', 'conventioanl',
    'conventioinal', 'conventaional', 'indoor construction', 'convenional',
    'conventional steam', 'conventinal', 'convntional', 'conventionl',
    'conventionsl', 'conventiional', 'convntl steam plants', 'indoor const.',
    'full indoor', 'indoor', 'indoor automatic', 'indoor boiler',
    '(peak load) indoor', 'conventionl,indoor', 'conventionl, indoor',
    'conventional, indoor', 'comb. cycle indoor', '3 indoor boiler',
    '2 indoor boilers', '1 indoor boiler', '2 indoor boiler',
    '3 indoor boilers', 'fully contained', 'conv - b', 'conventional/boiler',
    'cnventional', 'comb. cycle indooor', 'sonventional',
]
"""list: A list of strings from FERC Form 1 associated with the conventional
    construction type.
"""

# Making a dictionary of lists from the lists of construction_type strings to
# create a dictionary of construction type lists.

ferc1_const_type_strings = {
    'outdoor': ferc1_const_type_outdoor,
    'semioutdoor': ferc1_const_type_semioutdoor,
    'conventional': ferc1_const_type_conventional,
}
"""dict: A dictionary of construction types (keys) and lists of construction
    type strings associated with each type (values) from FERC Form 1.
"""

ferc1_power_purchase_type = {
    'RQ': 'requirement',
    'LF': 'long_firm',
    'IF': 'intermediate_firm',
    'SF': 'short_firm',
    'LU': 'long_unit',
    'IU': 'intermediate_unit',
    'EX': 'electricity_exchange',
    'OS': 'other_service',
    'AD': 'adjustment'
}
"""dict: A dictionary of abbreviations (keys) and types (values) for power
    purchase agreements from FERC Form 1.
"""

# Dictionary mapping DBF files (w/o .DBF file extension) to DB table names
ferc1_dbf2tbl = {
    'F1_1': 'f1_respondent_id',
    'F1_2': 'f1_acb_epda',
    'F1_3': 'f1_accumdepr_prvsn',
    'F1_4': 'f1_accumdfrrdtaxcr',
    'F1_5': 'f1_adit_190_detail',
    'F1_6': 'f1_adit_190_notes',
    'F1_7': 'f1_adit_amrt_prop',
    'F1_8': 'f1_adit_other',
    'F1_9': 'f1_adit_other_prop',
    'F1_10': 'f1_allowances',
    'F1_11': 'f1_bal_sheet_cr',
    'F1_12': 'f1_capital_stock',
    'F1_13': 'f1_cash_flow',
    'F1_14': 'f1_cmmn_utlty_p_e',
    'F1_15': 'f1_comp_balance_db',
    'F1_16': 'f1_construction',
    'F1_17': 'f1_control_respdnt',
    'F1_18': 'f1_co_directors',
    'F1_19': 'f1_cptl_stk_expns',
    'F1_20': 'f1_csscslc_pcsircs',
    'F1_21': 'f1_dacs_epda',
    'F1_22': 'f1_dscnt_cptl_stk',
    'F1_23': 'f1_edcfu_epda',
    'F1_24': 'f1_elctrc_erg_acct',
    'F1_25': 'f1_elctrc_oper_rev',
    'F1_26': 'f1_elc_oper_rev_nb',
    'F1_27': 'f1_elc_op_mnt_expn',
    'F1_28': 'f1_electric',
    'F1_29': 'f1_envrnmntl_expns',
    'F1_30': 'f1_envrnmntl_fclty',
    'F1_31': 'f1_fuel',
    'F1_32': 'f1_general_info',
    'F1_33': 'f1_gnrt_plant',
    'F1_34': 'f1_important_chg',
    'F1_35': 'f1_incm_stmnt_2',
    'F1_36': 'f1_income_stmnt',
    'F1_37': 'f1_miscgen_expnelc',
    'F1_38': 'f1_misc_dfrrd_dr',
    'F1_39': 'f1_mthly_peak_otpt',
    'F1_40': 'f1_mtrl_spply',
    'F1_41': 'f1_nbr_elc_deptemp',
    'F1_42': 'f1_nonutility_prop',
    'F1_43': 'f1_note_fin_stmnt',  # 37% of DB
    'F1_44': 'f1_nuclear_fuel',
    'F1_45': 'f1_officers_co',
    'F1_46': 'f1_othr_dfrrd_cr',
    'F1_47': 'f1_othr_pd_in_cptl',
    'F1_48': 'f1_othr_reg_assets',
    'F1_49': 'f1_othr_reg_liab',
    'F1_50': 'f1_overhead',
    'F1_51': 'f1_pccidica',
    'F1_52': 'f1_plant_in_srvce',
    'F1_53': 'f1_pumped_storage',
    'F1_54': 'f1_purchased_pwr',
    'F1_55': 'f1_reconrpt_netinc',
    'F1_56': 'f1_reg_comm_expn',
    'F1_57': 'f1_respdnt_control',
    'F1_58': 'f1_retained_erng',
    'F1_59': 'f1_r_d_demo_actvty',
    'F1_60': 'f1_sales_by_sched',
    'F1_61': 'f1_sale_for_resale',
    'F1_62': 'f1_sbsdry_totals',
    'F1_63': 'f1_schedules_list',
    'F1_64': 'f1_security_holder',
    'F1_65': 'f1_slry_wg_dstrbtn',
    'F1_66': 'f1_substations',
    'F1_67': 'f1_taxacc_ppchrgyr',
    'F1_68': 'f1_unrcvrd_cost',
    'F1_69': 'f1_utltyplnt_smmry',
    'F1_70': 'f1_work',
    'F1_71': 'f1_xmssn_adds',
    'F1_72': 'f1_xmssn_elc_bothr',
    'F1_73': 'f1_xmssn_elc_fothr',
    'F1_74': 'f1_xmssn_line',
    'F1_75': 'f1_xtraordnry_loss',
    'F1_76': 'f1_codes_val',
    'F1_77': 'f1_sched_lit_tbl',
    'F1_78': 'f1_audit_log',
    'F1_79': 'f1_col_lit_tbl',
    'F1_80': 'f1_load_file_names',
    'F1_81': 'f1_privilege',
    'F1_82': 'f1_sys_error_log',
    'F1_83': 'f1_unique_num_val',
    'F1_84': 'f1_row_lit_tbl',
    'F1_85': 'f1_footnote_data',
    'F1_86': 'f1_hydro',
    'F1_87': 'f1_footnote_tbl',  # 52% of DB
    'F1_88': 'f1_ident_attsttn',
    'F1_89': 'f1_steam',
    'F1_90': 'f1_leased',
    'F1_91': 'f1_sbsdry_detail',
    'F1_92': 'f1_plant',
    'F1_93': 'f1_long_term_debt',
    'F1_106_2009': 'f1_106_2009',
    'F1_106A_2009': 'f1_106a_2009',
    'F1_106B_2009': 'f1_106b_2009',
    'F1_208_ELC_DEP': 'f1_208_elc_dep',
    'F1_231_TRN_STDYCST': 'f1_231_trn_stdycst',
    'F1_324_ELC_EXPNS': 'f1_324_elc_expns',
    'F1_325_ELC_CUST': 'f1_325_elc_cust',
    'F1_331_TRANSISO': 'f1_331_transiso',
    'F1_338_DEP_DEPL': 'f1_338_dep_depl',
    'F1_397_ISORTO_STL': 'f1_397_isorto_stl',
    'F1_398_ANCL_PS': 'f1_398_ancl_ps',
    'F1_399_MTH_PEAK': 'f1_399_mth_peak',
    'F1_400_SYS_PEAK': 'f1_400_sys_peak',
    'F1_400A_ISO_PEAK': 'f1_400a_iso_peak',
    'F1_429_TRANS_AFF': 'f1_429_trans_aff',
    'F1_ALLOWANCES_NOX': 'f1_allowances_nox',
    'F1_CMPINC_HEDGE_A': 'f1_cmpinc_hedge_a',
    'F1_CMPINC_HEDGE': 'f1_cmpinc_hedge',
    'F1_EMAIL': 'f1_email',
    'F1_RG_TRN_SRV_REV': 'f1_rg_trn_srv_rev',
    'F1_S0_CHECKS': 'f1_s0_checks',
    'F1_S0_FILING_LOG': 'f1_s0_filing_log',
    'F1_SECURITY': 'f1_security'
    # 'F1_PINS': 'f1_pins',  # private data, not publicized.
    # 'F1_FREEZE': 'f1_freeze', # private data, not publicized
}
"""dict: A dictionary mapping FERC Form 1 DBF files(w / o .DBF file extension)
   (keys) to database table names (values).
"""

ferc1_huge_tables = {
    'f1_footnote_tbl',
    'f1_footnote_data',
    'f1_note_fin_stmnt',
}
"""set: A set containing large FERC Form 1 tables.
"""

# Invert the map above so we can go either way as needed
ferc1_tbl2dbf = {v: k for k, v in ferc1_dbf2tbl.items()}

"""dict: A dictionary mapping database table names (keys) to FERC Form 1 DBF
    files(w / o .DBF file extension) (values).
"""

# This dictionary maps the strings which are used to denote field types in the
# DBF objects to the corresponding generic SQLAlchemy Column types:
# These definitions come from a combination of the dbfread example program
# dbf2sqlite and this DBF file format documentation page:
# http://www.dbase.com/KnowledgeBase/int/db7_file_fmt.htm
# Un-mapped types left as 'XXX' which should obviously make an error...
dbf_typemap = {
    'C': sa.String,
    'D': sa.Date,
    'F': sa.Float,
    'I': sa.Integer,
    'L': sa.Boolean,
    'M': sa.Text,  # 10 digit .DBT block number, stored as a string...
    'N': sa.Float,
    'T': sa.DateTime,
    '0': sa.Integer,  # based on dbf2sqlite mapping
    'B': 'XXX',  # .DBT block number, binary string
    '@': 'XXX',  # Timestamp... Date = Julian Day, Time is in milliseconds?
    '+': 'XXX',  # Autoincrement (e.g. for IDs)
    'O': 'XXX',  # Double, 8 bytes
    'G': 'XXX',  # OLE 10 digit/byte number of a .DBT block, stored as string
}
"""dict: A dictionary mapping field types in the DBF objects (keys) to the
    corresponding generic SQLAlchemy Column types.
"""

# This is the set of tables which have been successfully integrated into PUDL:
ferc1_pudl_tables = (
    'fuel_ferc1',  # Plant-level data, linked to plants_steam_ferc1
    'plants_steam_ferc1',  # Plant-level data
    'plants_small_ferc1',  # Plant-level data
    'plants_hydro_ferc1',  # Plant-level data
    'plants_pumped_storage_ferc1',  # Plant-level data
    'purchased_power_ferc1',  # Inter-utility electricity transactions
    'plant_in_service_ferc1',  # Row-mapped plant accounting data.
    # 'accumulated_depreciation_ferc1'  # Requires row-mapping to be useful.
)
"""tuple: A tuple containing the FERC Form 1 tables that can be successfully
    integrated into PUDL.
"""


table_map_ferc1_pudl = {
    'fuel_ferc1': 'f1_fuel',
    'plants_steam_ferc1': 'f1_steam',
    'plants_small_ferc1': 'f1_gnrt_plant',
    'plants_hydro_ferc1': 'f1_hydro',
    'plants_pumped_storage_ferc1': 'f1_pumped_storage',
    'plant_in_service_ferc1': 'f1_plant_in_srvce',
    'purchased_power_ferc1': 'f1_purchased_pwr',
    # 'accumulated_depreciation_ferc1': 'f1_accumdepr_prvsn'
}
"""dict: A dictionary mapping PUDL table names (keys) to the corresponding FERC
    Form 1 DBF table names.
"""

# This is the list of EIA923 tables that can be successfully pulled into PUDL
eia923_pudl_tables = ('generation_fuel_eia923',
                      'boiler_fuel_eia923',
                      'generation_eia923',
                      'coalmine_eia923',
                      'fuel_receipts_costs_eia923')
"""tuple: A tuple containing the EIA923 tables that can be successfully
    integrated into PUDL.
"""

epaipm_pudl_tables = (
    'transmission_single_epaipm',
    'transmission_joint_epaipm',
    'load_curves_epaipm',
    'plant_region_map_epaipm',
)
"""tuple: A tuple containing the EPA IPM tables that can be successfully
    integrated into PUDL.
"""

# List of entity tables
entity_tables = ['utilities_entity_eia',
                 'plants_entity_eia',
                 'generators_entity_eia',
                 'boilers_entity_eia',
                 'regions_entity_epaipm', ]
"""list: A list of PUDL entity tables.
"""

xlsx_maps_pkg = 'pudl.package_data.meta.xlsx_maps'
"""string: The location of the xlsx maps within the PUDL package data."""

##############################################################################
# EIA 923 Spreadsheet Metadata
##############################################################################
# patterns for matching columns to months:
month_dict_eia923 = {1: '_january$',
                     2: '_february$',
                     3: '_march$',
                     4: '_april$',
                     5: '_may$',
                     6: '_june$',
                     7: '_july$',
                     8: '_august$',
                     9: '_september$',
                     10: '_october$',
                     11: '_november$',
                     12: '_december$'}
"""dict: A dictionary mapping column numbers (keys) to months (values)."""

##############################################################################
# EIA 860 Spreadsheet Metadata
##############################################################################

# This is the list of EIA860 tables that can be successfully pulled into PUDL
eia860_pudl_tables = (
    'boiler_generator_assn_eia860',
    'utilities_eia860',
    'plants_eia860',
    'generators_eia860',
    'ownership_eia860'
)
"""tuple: A tuple enumerating EIA 860 tables for which PUDL's ETL works."""


# The set of FERC Form 1 tables that have the same composite primary keys: [
# respondent_id, report_year, report_prd, row_number, spplmnt_num ].
# TODO: THIS ONLY PERTAINS TO 2015 AND MAY NEED TO BE ADJUSTED BY YEAR...
ferc1_data_tables = (
    'f1_acb_epda', 'f1_accumdepr_prvsn', 'f1_accumdfrrdtaxcr',
    'f1_adit_190_detail', 'f1_adit_190_notes', 'f1_adit_amrt_prop',
    'f1_adit_other', 'f1_adit_other_prop', 'f1_allowances', 'f1_bal_sheet_cr',
    'f1_capital_stock', 'f1_cash_flow', 'f1_cmmn_utlty_p_e',
    'f1_comp_balance_db', 'f1_construction', 'f1_control_respdnt',
    'f1_co_directors', 'f1_cptl_stk_expns', 'f1_csscslc_pcsircs',
    'f1_dacs_epda', 'f1_dscnt_cptl_stk', 'f1_edcfu_epda', 'f1_elctrc_erg_acct',
    'f1_elctrc_oper_rev', 'f1_elc_oper_rev_nb', 'f1_elc_op_mnt_expn',
    'f1_electric', 'f1_envrnmntl_expns', 'f1_envrnmntl_fclty', 'f1_fuel',
    'f1_general_info', 'f1_gnrt_plant', 'f1_important_chg', 'f1_incm_stmnt_2',
    'f1_income_stmnt', 'f1_miscgen_expnelc', 'f1_misc_dfrrd_dr',
    'f1_mthly_peak_otpt', 'f1_mtrl_spply', 'f1_nbr_elc_deptemp',
    'f1_nonutility_prop', 'f1_note_fin_stmnt', 'f1_nuclear_fuel',
    'f1_officers_co', 'f1_othr_dfrrd_cr', 'f1_othr_pd_in_cptl',
    'f1_othr_reg_assets', 'f1_othr_reg_liab', 'f1_overhead', 'f1_pccidica',
    'f1_plant_in_srvce', 'f1_pumped_storage', 'f1_purchased_pwr',
    'f1_reconrpt_netinc', 'f1_reg_comm_expn', 'f1_respdnt_control',
    'f1_retained_erng', 'f1_r_d_demo_actvty', 'f1_sales_by_sched',
    'f1_sale_for_resale', 'f1_sbsdry_totals', 'f1_schedules_list',
    'f1_security_holder', 'f1_slry_wg_dstrbtn', 'f1_substations',
    'f1_taxacc_ppchrgyr', 'f1_unrcvrd_cost', 'f1_utltyplnt_smmry', 'f1_work',
    'f1_xmssn_adds', 'f1_xmssn_elc_bothr', 'f1_xmssn_elc_fothr',
    'f1_xmssn_line', 'f1_xtraordnry_loss',
    'f1_hydro', 'f1_steam', 'f1_leased', 'f1_sbsdry_detail',
    'f1_plant', 'f1_long_term_debt', 'f1_106_2009', 'f1_106a_2009',
    'f1_106b_2009', 'f1_208_elc_dep', 'f1_231_trn_stdycst', 'f1_324_elc_expns',
    'f1_325_elc_cust', 'f1_331_transiso', 'f1_338_dep_depl',
    'f1_397_isorto_stl', 'f1_398_ancl_ps', 'f1_399_mth_peak',
    'f1_400_sys_peak', 'f1_400a_iso_peak', 'f1_429_trans_aff',
    'f1_allowances_nox', 'f1_cmpinc_hedge_a', 'f1_cmpinc_hedge',
    'f1_rg_trn_srv_rev')
"""tuple: A tuple containing the FERC Form 1 tables that have the same composite
    primary keys: [respondent_id, report_year, report_prd, row_number,
    spplmnt_num].
"""
# Line numbers, and corresponding FERC account number
# from FERC Form 1 pages 204-207, Electric Plant in Service.
# Descriptions from: https://www.law.cornell.edu/cfr/text/18/part-101
ferc_electric_plant_accounts = pd.DataFrame.from_records([
    # 1. Intangible Plant
    (2, '301', 'Intangible: Organization'),
    (3, '302', 'Intangible: Franchises and consents'),
    (4, '303', 'Intangible: Miscellaneous intangible plant'),
    (5, 'subtotal_intangible', 'Subtotal: Intangible Plant'),
    # 2. Production Plant
    #  A. steam production
    (8, '310', 'Steam production: Land and land rights'),
    (9, '311', 'Steam production: Structures and improvements'),
    (10, '312', 'Steam production: Boiler plant equipment'),
    (11, '313', 'Steam production: Engines and engine-driven generators'),
    (12, '314', 'Steam production: Turbogenerator units'),
    (13, '315', 'Steam production: Accessory electric equipment'),
    (14, '316', 'Steam production: Miscellaneous power plant equipment'),
    (15, '317', 'Steam production: Asset retirement costs for steam production\
                                   plant'),
    (16, 'subtotal_steam_production', 'Subtotal: Steam Production Plant'),
    #  B. nuclear production
    (18, '320', 'Nuclear production: Land and land rights (Major only)'),
    (19, '321', 'Nuclear production: Structures and improvements (Major\
                                     only)'),
    (20, '322', 'Nuclear production: Reactor plant equipment (Major only)'),
    (21, '323', 'Nuclear production: Turbogenerator units (Major only)'),
    (22, '324', 'Nuclear production: Accessory electric equipment (Major\
                                     only)'),
    (23, '325', 'Nuclear production: Miscellaneous power plant equipment\
                                     (Major only)'),
    (24, '326', 'Nuclear production: Asset retirement costs for nuclear\
                                     production plant (Major only)'),
    (25, 'subtotal_nuclear_produciton', 'Subtotal: Nuclear Production Plant'),
    #  C. hydraulic production
    (27, '330', 'Hydraulic production: Land and land rights'),
    (28, '331', 'Hydraulic production: Structures and improvements'),
    (29, '332', 'Hydraulic production: Reservoirs, dams, and waterways'),
    (30, '333', 'Hydraulic production: Water wheels, turbines and generators'),
    (31, '334', 'Hydraulic production: Accessory electric equipment'),
    (32, '335', 'Hydraulic production: Miscellaneous power plant equipment'),
    (33, '336', 'Hydraulic production: Roads, railroads and bridges'),
    (34, '337', 'Hydraulic production: Asset retirement costs for hydraulic\
                                       production plant'),
    (35, 'subtotal_hydraulic_production', 'Subtotal: Hydraulic Production\
                                                     Plant'),
    #  D. other production
    (37, '340', 'Other production: Land and land rights'),
    (38, '341', 'Other production: Structures and improvements'),
    (39, '342', 'Other production: Fuel holders, producers, and accessories'),
    (40, '343', 'Other production: Prime movers'),
    (41, '344', 'Other production: Generators'),
    (42, '345', 'Other production: Accessory electric equipment'),
    (43, '346', 'Other production: Miscellaneous power plant equipment'),
    (44, '347', 'Other production: Asset retirement costs for other production\
                                   plant'),
    (None, '348', 'Other production: Energy Storage Equipment'),
    (45, 'subtotal_other_production', 'Subtotal: Other Production Plant'),
    (46, 'subtotal_production', 'Subtotal: Production Plant'),
    # 3. Transmission Plant,
    (48, '350', 'Transmission: Land and land rights'),
    (None, '351', 'Transmission: Energy Storage Equipment'),
    (49, '352', 'Transmission: Structures and improvements'),
    (50, '353', 'Transmission: Station equipment'),
    (51, '354', 'Transmission: Towers and fixtures'),
    (52, '355', 'Transmission: Poles and fixtures'),
    (53, '356', 'Transmission: Overhead conductors and devices'),
    (54, '357', 'Transmission: Underground conduit'),
    (55, '358', 'Transmission: Underground conductors and devices'),
    (56, '359', 'Transmission: Roads and trails'),
    (57, '359.1', 'Transmission: Asset retirement costs for transmission\
                                 plant'),
    (58, 'subtotal_transmission', 'Subtotal: Transmission Plant'),
    # 4. Distribution Plant
    (60, '360', 'Distribution: Land and land rights'),
    (61, '361', 'Distribution: Structures and improvements'),
    (62, '362', 'Distribution: Station equipment'),
    (63, '363', 'Distribution: Storage battery equipment'),
    (64, '364', 'Distribution: Poles, towers and fixtures'),
    (65, '365', 'Distribution: Overhead conductors and devices'),
    (66, '366', 'Distribution: Underground conduit'),
    (67, '367', 'Distribution: Underground conductors and devices'),
    (68, '368', 'Distribution: Line transformers'),
    (69, '369', 'Distribution: Services'),
    (70, '370', 'Distribution: Meters'),
    (71, '371', 'Distribution: Installations on customers\' premises'),
    (72, '372', 'Distribution: Leased property on customers\' premises'),
    (73, '373', 'Distribution: Street lighting and signal systems'),
    (74, '374', 'Distribution: Asset retirement costs for distribution plant'),
    (75, 'subtotal_distribution', 'Subtotal: Distribution Plant'),
    # 5. Regional Transmission and Market Operation Plant
    (77, '380', 'Regional transmission: Land and land rights'),
    (78, '381', 'Regional transmission: Structures and improvements'),
    (79, '382', 'Regional transmission: Computer hardware'),
    (80, '383', 'Regional transmission: Computer software'),
    (81, '384', 'Regional transmission: Communication Equipment'),
    (82, '385', 'Regional transmission: Miscellaneous Regional Transmission\
                                        and Market Operation Plant'),
    (83, '386', 'Regional transmission: Asset Retirement Costs for Regional\
                                        Transmission and Market Operation\
                                        Plant'),
    (84, 'subtotal_regional_transmission', 'Subtotal: Transmission and Market\
                                                      Operation Plant'),
    (None, '387', 'Regional transmission: [Reserved]'),
    # 6. General Plant
    (86, '389', 'General: Land and land rights'),
    (87, '390', 'General: Structures and improvements'),
    (88, '391', 'General: Office furniture and equipment'),
    (89, '392', 'General: Transportation equipment'),
    (90, '393', 'General: Stores equipment'),
    (91, '394', 'General: Tools, shop and garage equipment'),
    (92, '395', 'General: Laboratory equipment'),
    (93, '396', 'General: Power operated equipment'),
    (94, '397', 'General: Communication equipment'),
    (95, '398', 'General: Miscellaneous equipment'),
    (96, 'subtotal_general', 'Subtotal: General Plant'),
    (97, '399', 'General: Other tangible property'),
    (98, '399.1', 'General: Asset retirement costs for general plant'),
    (99, 'total_general', 'TOTAL General Plant'),
    (100, '101_and_106', 'Electric plant in service (Major only)'),
    (101, '102_purchased', 'Electric plant purchased'),
    (102, '102_sold', 'Electric plant sold'),
    (103, '103', 'Experimental plant unclassified'),
    (104, 'total_electric_plant', 'TOTAL Electric Plant in Service')],
    columns=['row_number', 'ferc_account_id', 'ferc_account_description'])
"""list: A list of tuples containing row numbers, FERC account IDs, and FERC
    account descriptions from FERC Form 1 pages 204 - 207, Electric Plant in
    Service.
"""

# Line numbers, and corresponding FERC account number
# from FERC Form 1 page 219, ACCUMULATED PROVISION FOR DEPRECIATION
# OF ELECTRIC UTILITY PLANT (Account 108).

ferc_accumulated_depreciation = pd.DataFrame.from_records([

    # Section A. Balances and Changes During Year
    (1, 'balance_beginning_of_year', 'Balance Beginning of Year'),
    (3, 'depreciation_expense', '(403) Depreciation Expense'),
    (4, 'depreciation_expense_asset_retirement', \
     '(403.1) Depreciation Expense for Asset Retirement Costs'),
    (5, 'expense_electric_plant_leased_to_others', \
     '(413) Exp. of Elec. Plt. Leas. to Others'),
    (6, 'transportation_expenses_clearing',\
     'Transportation Expenses-Clearing'),
    (7, 'other_clearing_accounts', 'Other Clearing Accounts'),
    (8, 'other_accounts_specified',\
     'Other Accounts (Specify, details in footnote):'),
    # blank: might also be other charges like line 17.
    (9, 'other_charges', 'Other Charges:'),
    (10, 'total_depreciation_provision_for_year',\
     'TOTAL Deprec. Prov for Year (Enter Total of lines 3 thru 9)'),
    (11, 'net_charges_for_plant_retired', 'Net Charges for Plant Retired:'),
    (12, 'book_cost_of_plant_retired', 'Book Cost of Plant Retired'),
    (13, 'cost_of_removal', 'Cost of Removal'),
    (14, 'salvage_credit', 'Salvage (Credit)'),
    (15, 'total_net_charges_for_plant_retired',\
     'TOTAL Net Chrgs. for Plant Ret. (Enter Total of lines 12 thru 14)'),
    (16, 'other_debit_or_credit_items',\
     'Other Debit or Cr. Items (Describe, details in footnote):'),
    # blank: can be "Other Charges", e.g. in 2012 for PSCo.
    (17, 'other_charges_2', 'Other Charges 2'),
    (18, 'book_cost_or_asset_retirement_costs_retired',\
     'Book Cost or Asset Retirement Costs Retired'),
    (19, 'balance_end_of_year', \
     'Balance End of Year (Enter Totals of lines 1, 10, 15, 16, and 18)'),
    # Section B. Balances at End of Year According to Functional Classification
    (20, 'steam_production_end_of_year', 'Steam Production'),
    (21, 'nuclear_production_end_of_year', 'Nuclear Production'),
    (22, 'hydraulic_production_end_of_year',\
     'Hydraulic Production-Conventional'),
    (23, 'pumped_storage_end_of_year', 'Hydraulic Production-Pumped Storage'),
    (24, 'other_production', 'Other Production'),
    (25, 'transmission', 'Transmission'),
    (26, 'distribution', 'Distribution'),
    (27, 'regional_transmission_and_market_operation',
     'Regional Transmission and Market Operation'),
    (28, 'general', 'General'),
    (29, 'total', 'TOTAL (Enter Total of lines 20 thru 28)')],

    columns=['row_number', 'line_id', 'ferc_account_description'])
"""list: A list of tuples containing row numbers, FERC account IDs, and FERC
    account descriptions from FERC Form 1 page 219, Accumulated Provision for
    Depreciation of electric utility plant(Account 108).
"""
######################################################################
# Constants from EIA From 923 used within init.py module
######################################################################

# From Page 7 of EIA Form 923, Census Region a US state is located in
census_region = {
    'NEW': 'New England',
    'MAT': 'Middle Atlantic',
    'SAT': 'South Atlantic',
    'ESC': 'East South Central',
    'WSC': 'West South Central',
    'ENC': 'East North Central',
    'WNC': 'West North Central',
    'MTN': 'Mountain',
    'PACC': 'Pacific Contiguous (OR, WA, CA)',
    'PACN': 'Pacific Non-Contiguous (AK, HI)',
}
"""dict: A dictionary mapping Census Region abbreviations (keys) to Census
    Region names (values).
"""

# From Page 7 of EIA Form923
# Static list of NERC (North American Electric Reliability Corporation)
# regions, used for where plant is located
nerc_region = {
    'NPCC': 'Northeast Power Coordinating Council',
    'ASCC': 'Alaska Systems Coordinating Council',
    'HICC': 'Hawaiian Islands Coordinating Council',
    'MRO': 'Midwest Reliability Organization',
    'SERC': 'SERC Reliability Corporation',
    'RFC': 'Reliability First Corporation',
    'SPP': 'Southwest Power Pool',
    'TRE': 'Texas Regional Entity',
    'FRCC': 'Florida Reliability Coordinating Council',
    'WECC': 'Western Electricity Coordinating Council'
}
"""dict: A dictionary mapping NERC Region abbreviations (keys) to NERC
    Region names (values).
"""

# From Page 7 of EIA Form 923 EIA’s internal consolidated NAICS sectors.
# For internal purposes, EIA consolidates NAICS categories into seven groups.
sector_eia = {
    # traditional regulated electric utilities
    '1': 'Electric Utility',

    # Independent power producers which are not cogenerators
    '2': 'NAICS-22 Non-Cogen',

    # Independent power producers which are cogenerators, but whose
    # primary business purpose is the sale of electricity to the public
    '3': 'NAICS-22 Cogen',

    # Commercial non-cogeneration facilities that produce electric power,
    # are connected to the gird, and can sell power to the public
    '4': 'Commercial NAICS Non-Cogen',

    # Commercial cogeneration facilities that produce electric power, are
    # connected to the grid, and can sell power to the public
    '5': 'Commercial NAICS Cogen',

    # Industrial non-cogeneration facilities that produce electric power, are
    # connected to the gird, and can sell power to the public
    '6': 'Industrial NAICS Non-Cogen',

    # Industrial cogeneration facilities that produce electric power, are
    # connected to the gird, and can sell power to the public
    '7': 'Industrial NAICS Cogen'
}
"""dict: A dictionary mapping EIA numeric codes (keys) to EIA’s internal
    consolidated NAICS sectors (values).
"""

# EIA 923: EIA Type of prime mover:
prime_movers_eia923 = {
    'BA': 'Energy Storage, Battery',
    'BT': 'Turbines Used in a Binary Cycle. Including those used for geothermal applications',
    'CA': 'Combined-Cycle -- Steam Part',
    'CE': 'Energy Storage, Compressed Air',
    'CP': 'Energy Storage, Concentrated Solar Power',
    'CS': 'Combined-Cycle Single-Shaft Combustion Turbine and Steam Turbine share of single',
    'CT': 'Combined-Cycle Combustion Turbine Part',
    'ES': 'Energy Storage, Other (Specify on Schedule 9, Comments)',
    'FC': 'Fuel Cell',
    'FW': 'Energy Storage, Flywheel',
    'GT': 'Combustion (Gas) Turbine. Including Jet Engine design',
    'HA': 'Hydrokinetic, Axial Flow Turbine',
    'HB': 'Hydrokinetic, Wave Buoy',
    'HK': 'Hydrokinetic, Other',
    'HY': 'Hydraulic Turbine. Including turbines associated with delivery of water by pipeline.',
    'IC': 'Internal Combustion (diesel, piston, reciprocating) Engine',
    'PS': 'Energy Storage, Reversible Hydraulic Turbine (Pumped Storage)',
    'OT': 'Other',
    'ST': 'Steam Turbine. Including Nuclear, Geothermal, and Solar Steam (does not include Combined Cycle).',
    'PV': 'Photovoltaic',
    'WT': 'Wind Turbine, Onshore',
    'WS': 'Wind Turbine, Offshore'
}
"""dict: A dictionary mapping EIA 923 prime mover codes (keys) and prime mover
    names / descriptions (values).
"""

# EIA 923: The fuel code reported to EIA.Two or three letter alphanumeric:
fuel_type_eia923 = {
    'AB': 'Agricultural By-Products',
    'ANT': 'Anthracite Coal',
    'BFG': 'Blast Furnace Gas',
    'BIT': 'Bituminous Coal',
    'BLQ': 'Black Liquor',
    'CBL': 'Coal, Blended',
    'DFO': 'Distillate Fuel Oil. Including diesel, No. 1, No. 2, and No. 4 fuel oils.',
    'GEO': 'Geothermal',
    'JF': 'Jet Fuel',
    'KER': 'Kerosene',
    'LFG': 'Landfill Gas',
    'LIG': 'Lignite Coal',
    'MSB': 'Biogenic Municipal Solid Waste',
    'MSN': 'Non-biogenic Municipal Solid Waste',
    'MSW': 'Municipal Solid Waste',
    'MWH': 'Electricity used for energy storage',
    'NG': 'Natural Gas',
    'NUC': 'Nuclear. Including Uranium, Plutonium, and Thorium.',
    'OBG': 'Other Biomass Gas. Including digester gas, methane, and other biomass gases.',
    'OBL': 'Other Biomass Liquids',
    'OBS': 'Other Biomass Solids',
    'OG': 'Other Gas',
    'OTH': 'Other Fuel',
    'PC': 'Petroleum Coke',
    'PG': 'Gaseous Propane',
    'PUR': 'Purchased Steam',
    'RC': 'Refined Coal',
    'RFO': 'Residual Fuel Oil. Including No. 5 & 6 fuel oils and bunker C fuel oil.',
    'SC': 'Coal-based Synfuel. Including briquettes, pellets, or extrusions, which are formed by binding materials or processes that recycle materials.',
    'SGC': 'Coal-Derived Synthesis Gas',
    'SGP': 'Synthesis Gas from Petroleum Coke',
    'SLW': 'Sludge Waste',
    'SUB': 'Subbituminous Coal',
    'SUN': 'Solar',
    'TDF': 'Tire-derived Fuels',
    'WAT': 'Water at a Conventional Hydroelectric Turbine and water used in Wave Buoy Hydrokinetic Technology, current Hydrokinetic Technology, Tidal Hydrokinetic Technology, and Pumping Energy for Reversible (Pumped Storage) Hydroelectric Turbines.',
    'WC': 'Waste/Other Coal. Including anthracite culm, bituminous gob, fine coal, lignite waste, waste coal.',
    'WDL': 'Wood Waste Liquids, excluding Black Liquor. Including red liquor, sludge wood, spent sulfite liquor, and other wood-based liquids.',
    'WDS': 'Wood/Wood Waste Solids. Including paper pellets, railroad ties, utility polies, wood chips, bark, and other wood waste solids.',
    'WH': 'Waste Heat not directly attributed to a fuel source',
    'WND': 'Wind',
    'WO': 'Waste/Other Oil. Including crude oil, liquid butane, liquid propane, naphtha, oil waste, re-refined moto oil, sludge oil, tar oil, or other petroleum-based liquid wastes.'
}
"""dict: A dictionary mapping EIA 923 fuel type codes (keys) and fuel type
    names / descriptions (values).
"""

# Fuel type strings for EIA 923 generator fuel table

fuel_type_eia923_gen_fuel_coal_strings = [
    'ant', 'bit', 'cbl', 'lig', 'pc', 'rc', 'sc', 'sub', 'wc', ]
"""list: The list of EIA 923 Generation Fuel strings associated with coal fuel.
"""

fuel_type_eia923_gen_fuel_oil_strings = [
    'dfo', 'rfo', 'wo', 'jf', 'ker', ]
"""list: The list of EIA 923 Generation Fuel strings associated with oil fuel.
"""

fuel_type_eia923_gen_fuel_gas_strings = [
    'bfg', 'lfg', 'ng', 'og', 'obg', 'pg', 'sgc', 'sgp', ]
"""list: The list of EIA 923 Generation Fuel strings associated with gas fuel.
"""

fuel_type_eia923_gen_fuel_solar_strings = ['sun', ]
"""list: The list of EIA 923 Generation Fuel strings associated with solar
    power.
"""

fuel_type_eia923_gen_fuel_wind_strings = ['wnd', ]
"""list: The list of EIA 923 Generation Fuel strings associated with wind
    power.
"""
fuel_type_eia923_gen_fuel_hydro_strings = ['wat', ]
"""list: The list of EIA 923 Generation Fuel strings associated with hydro
    power.
"""
fuel_type_eia923_gen_fuel_nuclear_strings = ['nuc', ]
"""list: The list of EIA 923 Generation Fuel strings associated with nuclear
    power.
"""
fuel_type_eia923_gen_fuel_waste_strings = [
    'ab', 'blq', 'msb', 'msn', 'msw', 'obl', 'obs', 'slw', 'tdf', 'wdl', 'wds']
"""list: The list of EIA 923 Generation Fuel strings associated with solid waste
    fuel.
"""
fuel_type_eia923_gen_fuel_other_strings = ['geo', 'mwh', 'oth', 'pur', 'wh', ]
"""list: The list of EIA 923 Generation Fuel strings associated with geothermal
    power.
"""


fuel_type_eia923_gen_fuel_simple_map = {
    'coal': fuel_type_eia923_gen_fuel_coal_strings,
    'oil': fuel_type_eia923_gen_fuel_oil_strings,
    'gas': fuel_type_eia923_gen_fuel_gas_strings,
    'solar': fuel_type_eia923_gen_fuel_solar_strings,
    'wind': fuel_type_eia923_gen_fuel_wind_strings,
    'hydro': fuel_type_eia923_gen_fuel_hydro_strings,
    'nuclear': fuel_type_eia923_gen_fuel_nuclear_strings,
    'waste': fuel_type_eia923_gen_fuel_waste_strings,
    'other': fuel_type_eia923_gen_fuel_other_strings,
}
"""dict: A dictionary mapping EIA 923 Generation Fuel fuel types (keys) to lists
    of strings associated with that fuel type (values).
"""

# Fuel type strings for EIA 923 boiler fuel table

fuel_type_eia923_boiler_fuel_coal_strings = [
    'ant', 'bit', 'lig', 'pc', 'rc', 'sc', 'sub', 'wc', ]
"""list: A list of strings from EIA 923 Boiler Fuel associated with fuel type
    coal.
"""

fuel_type_eia923_boiler_fuel_oil_strings = ['dfo', 'rfo', 'wo', 'jf', 'ker', ]
"""list: A list of strings from EIA 923 Boiler Fuel associated with fuel type
    oil.
"""
fuel_type_eia923_boiler_fuel_gas_strings = [
    'bfg', 'lfg', 'ng', 'og', 'obg', 'pg', 'sgc', 'sgp', ]
"""list: A list of strings from EIA 923 Boiler Fuel associated with fuel type
    gas.
"""
fuel_type_eia923_boiler_fuel_waste_strings = [
    'ab', 'blq', 'msb', 'msn', 'obl', 'obs', 'slw', 'tdf', 'wdl', 'wds', ]
"""list: A list of strings from EIA 923 Boiler Fuel associated with fuel type
    waste.
"""
fuel_type_eia923_boiler_fuel_other_strings = ['oth', 'pur', 'wh', ]
"""list: A list of strings from EIA 923 Boiler Fuel associated with fuel type
    other.
"""

fuel_type_eia923_boiler_fuel_simple_map = {
    'coal': fuel_type_eia923_boiler_fuel_coal_strings,
    'oil': fuel_type_eia923_boiler_fuel_oil_strings,
    'gas': fuel_type_eia923_boiler_fuel_gas_strings,
    'waste': fuel_type_eia923_boiler_fuel_waste_strings,
    'other': fuel_type_eia923_boiler_fuel_other_strings,
}
"""dict: A dictionary mapping EIA 923 Boiler Fuel fuel types (keys) to lists
    of strings associated with that fuel type (values).
"""

# PUDL consolidation of EIA923 AER fuel type strings into same categories as
# 'energy_source_eia923' plus additional renewable and nuclear categories.
# These classifications are not currently used, as the EIA fuel type and energy
# source designations provide more detailed information.

aer_coal_strings = ['col', 'woc', 'pc']
"""list: A list of EIA 923 AER fuel type strings associated with coal.
"""

aer_gas_strings = ['mlg', 'ng', 'oog']
"""list: A list of EIA 923 AER fuel type strings associated with gas.
"""

aer_oil_strings = ['dfo', 'rfo', 'woo']
"""list: A list of EIA 923 AER fuel type strings associated with oil.
"""

aer_solar_strings = ['sun']
"""list: A list of EIA 923 AER fuel type strings associated with solar power.
"""

aer_wind_strings = ['wnd']
"""list: A list of EIA 923 AER fuel type strings associated with wind power.
"""

aer_hydro_strings = ['hps', 'hyc']
"""list: A list of EIA 923 AER fuel type strings associated with hydro power.
"""

aer_nuclear_strings = ['nuc']
"""list:  A list of EIA 923 AER fuel type strings associated with nuclear power.
"""

aer_waste_strings = ['www']
"""list: A list of EIA 923 AER fuel type strings associated with waste.
"""

aer_other_strings = ['geo', 'orw', 'oth']
"""list: A list of EIA 923 AER fuel type strings associated with other fuel.
"""

aer_fuel_type_strings = {
    'coal': aer_coal_strings,
    'gas': aer_gas_strings,
    'oil': aer_oil_strings,
    'solar': aer_solar_strings,
    'wind': aer_wind_strings,
    'hydro': aer_hydro_strings,
    'nuclear': aer_nuclear_strings,
    'waste': aer_waste_strings,
    'other': aer_other_strings
}
"""dict: A dictionary mapping EIA 923 AER fuel types (keys) to lists
    of strings associated with that fuel type (values).
"""


# EIA 923: A partial aggregation of the reported fuel type codes into
# larger categories used by EIA in, for example,
# the Annual Energy Review (AER).Two or three letter alphanumeric.
# See the Fuel Code table (Table 5), below:
fuel_type_aer_eia923 = {
    'SUN': 'Solar PV and thermal',
    'COL': 'Coal',
    'DFO': 'Distillate Petroleum',
    'GEO': 'Geothermal',
    'HPS': 'Hydroelectric Pumped Storage',
    'HYC': 'Hydroelectric Conventional',
    'MLG': 'Biogenic Municipal Solid Waste and Landfill Gas',
    'NG': 'Natural Gas',
    'NUC': 'Nuclear',
    'OOG': 'Other Gases',
    'ORW': 'Other Renewables',
    'OTH': 'Other (including nonbiogenic MSW)',
    'PC': 'Petroleum Coke',
    'RFO': 'Residual Petroleum',
    'WND': 'Wind',
    'WOC': 'Waste Coal',
    'WOO': 'Waste Oil',
    'WWW': 'Wood and Wood Waste'
}
"""dict: A dictionary mapping EIA 923 AER fuel types (keys) to lists
    of strings associated with that fuel type (values).
"""

fuel_type_eia860_coal_strings = ['ant', 'bit', 'cbl', 'lig', 'pc', 'rc', 'sc',
                                 'sub', 'wc', 'coal', 'petroleum coke', 'col',
                                 'woc']
"""list: A list of strings from EIA 860 associated with fuel type coal.
"""

fuel_type_eia860_oil_strings = ['dfo', 'jf', 'ker', 'rfo', 'wo', 'woo',
                                'petroleum']
"""list: A list of strings from EIA 860 associated with fuel type oil.
"""

fuel_type_eia860_gas_strings = ['bfg', 'lfg', 'mlg', 'ng', 'obg', 'og', 'pg',
                                'sgc', 'sgp', 'natural gas', 'other gas',
                                'oog', 'sg']
"""list: A list of strings from EIA 860 associated with fuel type gas.
"""

fuel_type_eia860_solar_strings = ['sun', 'solar']
"""list: A list of strings from EIA 860 associated with solar power.
"""

fuel_type_eia860_wind_strings = ['wnd', 'wind', 'wt']
"""list: A list of strings from EIA 860 associated with wind power.
"""

fuel_type_eia860_hydro_strings = ['wat', 'hyc', 'hps', 'hydro']
"""list: A list of strings from EIA 860 associated with hydro power.
"""

fuel_type_eia860_nuclear_strings = ['nuc', 'nuclear']
"""list:  A list of strings from EIA 860 associated with nuclear power.
"""

fuel_type_eia860_waste_strings = ['ab', 'blq', 'bm', 'msb', 'msn', 'obl',
                                  'obs', 'slw', 'tdf', 'wdl', 'wds', 'biomass',
                                  'msw', 'www']
"""list: A list of strings from EIA 860 associated with fuel type waste.
"""

fuel_type_eia860_other_strings = ['mwh', 'oth', 'pur', 'wh', 'geo', 'none',
                                  'orw', 'other']
"""list:  A list of strings from EIA 860 associated with fuel type other.
"""

fuel_type_eia860_simple_map = {
    'coal': fuel_type_eia860_coal_strings,
    'oil': fuel_type_eia860_oil_strings,
    'gas': fuel_type_eia860_gas_strings,
    'solar': fuel_type_eia860_solar_strings,
    'wind': fuel_type_eia860_wind_strings,
    'hydro': fuel_type_eia860_hydro_strings,
    'nuclear': fuel_type_eia860_nuclear_strings,
    'waste': fuel_type_eia860_waste_strings,
    'other': fuel_type_eia860_other_strings,
}
"""dict: A dictionary mapping EIA 860 fuel types (keys) to lists
    of strings associated with that fuel type (values).
"""

# EIA 923/860: Lumping of energy source categories.
energy_source_eia_simple_map = {
    'coal': ['ANT', 'BIT', 'LIG', 'PC', 'SUB', 'WC', 'RC'],
    'oil': ['DFO', 'JF', 'KER', 'RFO', 'WO'],
    'gas': ['BFG', 'LFG', 'NG', 'OBG', 'OG', 'PG', 'SG', 'SGC', 'SGP'],
    'solar': ['SUN'],
    'wind': ['WND'],
    'hydro': ['WAT'],
    'nuclear': ['NUC'],
    'waste': ['AB', 'BLQ', 'MSW', 'OBL', 'OBS', 'SLW', 'TDF', 'WDL', 'WDS'],
    'other': ['GEO', 'MWH', 'OTH', 'PUR', 'WH']
}
"""dict: A dictionary mapping EIA fuel types (keys) to fuel codes (values).
"""

fuel_group_eia923_simple_map = {
    'coal': ['coal', 'petroleum coke'],
    'oil': ['petroleum'],
    'gas': ['natural gas', 'other gas']
}
"""dict: A dictionary mapping EIA 923 simple fuel types("oil", "coal", "gas")
    (keys) to fuel types (values).
"""

# EIA 923: The type of physical units fuel consumption is reported in.
# All consumption is reported in either short tons for solids,
# thousands of cubic feet for gases, and barrels for liquids.
fuel_units_eia923 = {
    'mcf': 'Thousands of cubic feet (for gases)',
    'short_tons': 'Short tons (for solids)',
    'barrels': 'Barrels (for liquids)'
}
"""dict: A dictionary mapping EIA 923 fuel units (keys) to fuel unit
    descriptions (values).
"""

# EIA 923: Designates the purchase type under which receipts occurred
# in the reporting month. One or two character alphanumeric:
contract_type_eia923 = {
    'C': 'Contract - Fuel received under a purchase order or contract with a term of one year or longer.  Contracts with a shorter term are considered spot purchases ',
    'NC': 'New Contract - Fuel received under a purchase order or contract with duration of one year or longer, under which deliveries were first made during the reporting month',
    'S': 'Spot Purchase',
    'T': 'Tolling Agreement – Fuel received under a tolling agreement (bartering arrangement of fuel for generation)'
}
"""dict: A dictionary mapping EIA 923 contract codes (keys) to contract
    descriptions (values) for each month in the Fuel Receipts and Costs table.
"""

# EIA 923: The fuel code associated with the fuel receipt.
# Defined on Page 7 of EIA Form 923
# Two or three character alphanumeric:
energy_source_eia923 = {
    'ANT': 'Anthracite Coal',
    'BFG': 'Blast Furnace Gas',
    'BM': 'Biomass',
    'BIT': 'Bituminous Coal',
    'DFO': 'Distillate Fuel Oil. Including diesel, No. 1, No. 2, and No. 4 fuel oils.',
    'JF': 'Jet Fuel',
    'KER': 'Kerosene',
    'LIG': 'Lignite Coal',
    'NG': 'Natural Gas',
    'PC': 'Petroleum Coke',
    'PG': 'Gaseous Propone',
    'OG': 'Other Gas',
    'RC': 'Refined Coal',
    'RFO': 'Residual Fuel Oil. Including No. 5 & 6 fuel oils and bunker C fuel oil.',
    'SG': 'Synthesis Gas from Petroleum Coke',
    'SGP': 'Petroleum Coke Derived Synthesis Gas',
    'SC': 'Coal-based Synfuel. Including briquettes, pellets, or extrusions, which are formed by binding materials or processes that recycle materials.',
    'SUB': 'Subbituminous Coal',
    'WC': 'Waste/Other Coal. Including anthracite culm, bituminous gob, fine coal, lignite waste, waste coal.',
    'WO': 'Waste/Other Oil. Including crude oil, liquid butane, liquid propane, naphtha, oil waste, re-refined moto oil, sludge oil, tar oil, or other petroleum-based liquid wastes.',
}
"""dict: A dictionary mapping fuel codes (keys) to fuel descriptions (values)
    for each fuel receipt from the EIA 923 Fuel Receipts and Costs table.
"""

# EIA 923 Fuel Group, from Page 7 EIA Form 923
# Groups fossil fuel energy sources into fuel groups that are located in the
# Electric Power Monthly:  Coal, Natural Gas, Petroleum, Petroleum Coke.
fuel_group_eia923 = (
    'coal',
    'natural_gas',
    'petroleum',
    'petroleum_coke',
    'other_gas'
)
"""tuple: A tuple containing EIA 923 fuel groups.
"""

# EIA 923: Type of Coal Mine as defined on Page 7 of EIA Form 923
coalmine_type_eia923 = {
    'P': 'Preparation Plant',
    'S': 'Surface',
    'U': 'Underground',
    'US': 'Both an underground and surface mine with most coal extracted from underground',
    'SU': 'Both an underground and surface mine with most coal extracted from surface',
}
"""dict: A dictionary mapping EIA 923 coal mine type codes (keys) to
    descriptions (values).
"""

# EIA 923: State abbreviation related to coal mine location.
# Country abbreviations are also used in this category, but they are
# non-standard because of collisions with US state names. Instead of using
# the provided non-standard names, we convert to ISO-3166-1 three letter
# country codes https://en.wikipedia.org/wiki/ISO_3166-1_alpha-3
coalmine_country_eia923 = {
    'AU': 'AUS',  # Australia
    'CL': 'COL',  # Colombia
    'CN': 'CAN',  # Canada
    'IS': 'IDN',  # Indonesia
    'PL': 'POL',  # Poland
    'RS': 'RUS',  # Russia
    'UK': 'GBR',  # United Kingdom of Great Britain
    'VZ': 'VEN',  # Venezuela
    'OC': 'other_country',
    'IM': 'unknown'
}
"""dict: A dictionary mapping coal mine country codes (keys) to ISO-3166-1 three
    letter country codes (values).
"""

# EIA 923: Mode for the longest / second longest distance.
transport_modes_eia923 = {
    'RR': 'Rail: Shipments of fuel moved to consumers by rail \
        (private or public/commercial). Included is coal hauled to or \
        away from a railroad siding by truck if the truck did not use public\
        roads.',
    'RV': 'River:  Shipments of fuel moved to consumers via river by barge.  \
        Not included are shipments to Great Lakes coal loading docks, \
        tidewater piers, or coastal ports.',
    'GL': 'Great Lakes:  Shipments of coal moved to consumers via \
        the Great Lakes. These shipments are moved via the Great Lakes \
        coal loading docks, which are identified by name and location as \
        follows: Conneaut Coal Storage & Transfer, Conneaut, Ohio;  \
        NS Coal Dock (Ashtabula Coal Dock), Ashtabula, Ohio;  \
        Sandusky Coal Pier, Sandusky, Ohio;  Toledo Docks, Toledo, Ohio; \
        KCBX Terminals Inc., Chicago, Illinois;  \
        Superior Midwest Energy Terminal, Superior, Wisconsin',
    'TP': 'Tidewater Piers and Coastal Ports:  Shipments of coal moved to \
        Tidewater Piers and Coastal Ports for further shipments to consumers \
        via coastal water or ocean.  The Tidewater Piers and Coastal Ports \
        are identified by name and location as follows:  Dominion Terminal \
        Associates, Newport News, Virginia; McDuffie Coal Terminal, Mobile, \
        Alabama; IC Railmarine Terminal, Convent, Louisiana;  \
        International Marine Terminals, Myrtle Grove, Louisiana;  \
        Cooper/T. Smith Stevedoring Co. Inc., Darrow, Louisiana;  \
        Seward Terminal Inc., Seward, Alaska;  Los Angeles Export Terminal, \
        Inc., Los Angeles, California;  Levin-Richmond Terminal Corp., \
        Richmond, California; Baltimore Terminal, Baltimore, Maryland;  \
        Norfolk Southern Lamberts Point P-6, Norfolk, Virginia;  \
        Chesapeake Bay Piers, Baltimore, Maryland;  Pier IX Terminal Company, \
        Newport News, Virginia;  Electro-Coal Transport Corp., Davant, \
        Louisiana',
    'WT': 'Water: Shipments of fuel moved to consumers by other waterways.',
    'TR': 'Truck: Shipments of fuel moved to consumers by truck.  \
        Not included is fuel hauled to or away from a railroad siding by \
        truck on non-public roads.',
    'tr': 'Truck: Shipments of fuel moved to consumers by truck.  \
        Not included is fuel hauled to or away from a railroad siding by \
        truck on non-public roads.',
    'TC': 'Tramway/Conveyor: Shipments of fuel moved to consumers \
        by tramway or conveyor.',
    'SP': 'Slurry Pipeline: Shipments of coal moved to consumers \
        by slurry pipeline.',
    'PL': 'Pipeline: Shipments of fuel moved to consumers by pipeline'
}
"""dict: A dictionary mapping primary and secondary transportation mode codes
    (keys) to descriptions (values).
"""

# we need to include all of the columns which we want to keep for either the
# entity or annual tables. The order here matters. We need to harvest the plant
# location before harvesting the location of the utilites for example.
entities = {
    'plants': [
        # base cols
        ['plant_id_eia'],
        # static cols
        ['balancing_authority_code_eia', 'balancing_authority_name_eia',
         'city', 'county', 'ferc_cogen_status',
         'ferc_exempt_wholesale_generator', 'ferc_small_power_producer',
         'grid_voltage_2_kv', 'grid_voltage_3_kv', 'grid_voltage_kv',
         'iso_rto_code', 'latitude', 'longitude',
         'nerc_region', 'plant_name_eia', 'primary_purpose_naics_id',
         'sector_id', 'sector_name', 'state', 'street_address', 'zip_code'],
        # annual cols
        ['ash_impoundment', 'ash_impoundment_lined', 'ash_impoundment_status',
         'energy_storage', 'ferc_cogen_docket_no', 'water_source',
         'ferc_exempt_wholesale_generator_docket_no',
         'ferc_small_power_producer_docket_no',
         'liquefied_natural_gas_storage',
         'natural_gas_local_distribution_company', 'natural_gas_storage',
         'natural_gas_pipeline_name_1', 'natural_gas_pipeline_name_2',
         'natural_gas_pipeline_name_3', 'net_metering', 'pipeline_notes',
         'regulatory_status_code', 'transmission_distribution_owner_id',
         'transmission_distribution_owner_name',
         'transmission_distribution_owner_state', 'utility_id_eia'],
        # need type fixing
        {},
    ],
    'generators': [
        # base cols
        ['plant_id_eia', 'generator_id'],
        # static cols
        ['prime_mover_code', 'duct_burners', 'operating_date',
         'topping_bottoming_code', 'solid_fuel_gasification',
         'pulverized_coal_tech', 'fluidized_bed_tech', 'subcritical_tech',
         'supercritical_tech', 'ultrasupercritical_tech', 'stoker_tech',
         'other_combustion_tech', 'bypass_heat_recovery',
         'rto_iso_lmp_node_id', 'rto_iso_location_wholesale_reporting_id',
         'associated_combined_heat_power', 'original_planned_operating_date',
         'operating_switch', 'previously_canceled'],
        # annual cols
        ['capacity_mw', 'fuel_type_code_pudl', 'multiple_fuels',
         'ownership_code', 'deliver_power_transgrid', 'summer_capacity_mw',
         'winter_capacity_mw', 'minimum_load_mw', 'technology_description',
         'energy_source_code_1', 'energy_source_code_2',
         'energy_source_code_3', 'energy_source_code_4',
         'energy_source_code_5', 'energy_source_code_6',
         'startup_source_code_1', 'startup_source_code_2',
         'startup_source_code_3', 'startup_source_code_4',
         'time_cold_shutdown_full_load_code', 'syncronized_transmission_grid',
         'turbines_num', 'operational_status_code', 'operational_status',
         'planned_modifications', 'planned_net_summer_capacity_uprate_mw',
         'planned_net_winter_capacity_uprate_mw', 'planned_new_capacity_mw',
         'planned_uprate_date', 'planned_net_summer_capacity_derate_mw',
         'planned_net_winter_capacity_derate_mw', 'planned_derate_date',
         'planned_new_prime_mover_code', 'planned_energy_source_code_1',
         'planned_repower_date', 'other_planned_modifications',
         'other_modifications_date', 'planned_retirement_date',
         'carbon_capture', 'cofire_fuels', 'switch_oil_gas',
         'turbines_inverters_hydrokinetics', 'nameplate_power_factor',
         'uprate_derate_during_year', 'uprate_derate_completed_date',
         'current_planned_operating_date', 'summer_estimated_capability_mw',
         'winter_estimated_capability_mw', 'retirement_date', 'utility_id_eia'],
        # need type fixing
        {}
    ],
    # utilities must come after plants. plant location needs to be
    # removed before the utility locations are compiled
    'utilities': [
        # base cols
        ['utility_id_eia'],
        # static cols
        ['utility_name_eia',
         'entity_type'],
        # annual cols
        ['street_address', 'city', 'state', 'zip_code',
         'plants_reported_owner', 'plants_reported_operator',
         'plants_reported_asset_manager', 'plants_reported_other_relationship',
         ],
        # need type fixing
        {'utility_id_eia': 'int64', }, ],
    'boilers': [
        # base cols
        ['plant_id_eia', 'boiler_id'],
        # static cols
        ['prime_mover_code'],
        # annual cols
        [],
        # need type fixing
        {},
    ]
}
"""dict: A dictionary containing table name strings (keys) and lists of columns
    to keep for those tables (values).
"""

# EPA CEMS constants #####

epacems_rename_dict = {
    "STATE": "state",
    # "FACILITY_NAME": "plant_name",  # Not reading from CSV
    "ORISPL_CODE": "plant_id_eia",
    "UNITID": "unitid",
    # These op_date, op_hour, and op_time variables get converted to
    # operating_date, operating_datetime and operating_time_interval in
    # transform/epacems.py
    "OP_DATE": "op_date",
    "OP_HOUR": "op_hour",
    "OP_TIME": "operating_time_hours",
    "GLOAD (MW)": "gross_load_mw",
    "GLOAD": "gross_load_mw",
    "SLOAD (1000 lbs)": "steam_load_1000_lbs",
    "SLOAD (1000lb/hr)": "steam_load_1000_lbs",
    "SLOAD": "steam_load_1000_lbs",
    "SO2_MASS (lbs)": "so2_mass_lbs",
    "SO2_MASS": "so2_mass_lbs",
    "SO2_MASS_MEASURE_FLG": "so2_mass_measurement_code",
    # "SO2_RATE (lbs/mmBtu)": "so2_rate_lbs_mmbtu",  # Not reading from CSV
    # "SO2_RATE": "so2_rate_lbs_mmbtu",  # Not reading from CSV
    # "SO2_RATE_MEASURE_FLG": "so2_rate_measure_flg",  # Not reading from CSV
    "NOX_RATE (lbs/mmBtu)": "nox_rate_lbs_mmbtu",
    "NOX_RATE": "nox_rate_lbs_mmbtu",
    "NOX_RATE_MEASURE_FLG": "nox_rate_measurement_code",
    "NOX_MASS (lbs)": "nox_mass_lbs",
    "NOX_MASS": "nox_mass_lbs",
    "NOX_MASS_MEASURE_FLG": "nox_mass_measurement_code",
    "CO2_MASS (tons)": "co2_mass_tons",
    "CO2_MASS": "co2_mass_tons",
    "CO2_MASS_MEASURE_FLG": "co2_mass_measurement_code",
    # "CO2_RATE (tons/mmBtu)": "co2_rate_tons_mmbtu",  # Not reading from CSV
    # "CO2_RATE": "co2_rate_tons_mmbtu",  # Not reading from CSV
    # "CO2_RATE_MEASURE_FLG": "co2_rate_measure_flg",  # Not reading from CSV
    "HEAT_INPUT (mmBtu)": "heat_content_mmbtu",
    "HEAT_INPUT": "heat_content_mmbtu",
    "FAC_ID": "facility_id",
    "UNIT_ID": "unit_id_epa",
}
"""dict: A dictionary containing EPA CEMS column names (keys) and replacement
    names to use when reading those columns into PUDL (values).
"""
# Any column that exactly matches one of these won't be read
epacems_columns_to_ignore = {
    "FACILITY_NAME",
    "SO2_RATE (lbs/mmBtu)",
    "SO2_RATE",
    "SO2_RATE_MEASURE_FLG",
    "CO2_RATE (tons/mmBtu)",
    "CO2_RATE",
    "CO2_RATE_MEASURE_FLG",
}
"""set: The set of EPA CEMS columns to ignore when reading data.
"""
# Specify dtypes to for reading the CEMS CSVs
epacems_csv_dtypes = {
    "STATE": pd.StringDtype(),
    # "FACILITY_NAME": str,  # Not reading from CSV
    "ORISPL_CODE": pd.Int64Dtype(),
    "UNITID": pd.StringDtype(),
    # These op_date, op_hour, and op_time variables get converted to
    # operating_date, operating_datetime and operating_time_interval in
    # transform/epacems.py
    "OP_DATE": pd.StringDtype(),
    "OP_HOUR": pd.Int64Dtype(),
    "OP_TIME": float,
    "GLOAD (MW)": float,
    "GLOAD": float,
    "SLOAD (1000 lbs)": float,
    "SLOAD (1000lb/hr)": float,
    "SLOAD": float,
    "SO2_MASS (lbs)": float,
    "SO2_MASS": float,
    "SO2_MASS_MEASURE_FLG": pd.StringDtype(),
    # "SO2_RATE (lbs/mmBtu)": float,  # Not reading from CSV
    # "SO2_RATE": float,  # Not reading from CSV
    # "SO2_RATE_MEASURE_FLG": str,  # Not reading from CSV
    "NOX_RATE (lbs/mmBtu)": float,
    "NOX_RATE": float,
    "NOX_RATE_MEASURE_FLG": pd.StringDtype(),
    "NOX_MASS (lbs)": float,
    "NOX_MASS": float,
    "NOX_MASS_MEASURE_FLG": pd.StringDtype(),
    "CO2_MASS (tons)": float,
    "CO2_MASS": float,
    "CO2_MASS_MEASURE_FLG": pd.StringDtype(),
    # "CO2_RATE (tons/mmBtu)": float,  # Not reading from CSV
    # "CO2_RATE": float,  # Not reading from CSV
    # "CO2_RATE_MEASURE_FLG": str,  # Not reading from CSV
    "HEAT_INPUT (mmBtu)": float,
    "HEAT_INPUT": float,
    "FAC_ID": pd.Int64Dtype(),
    "UNIT_ID": pd.Int64Dtype(),
}
"""dict: A dictionary containing column names (keys) and data types (values)
for EPA CEMS.
"""

epacems_tables = ("hourly_emissions_epacems")
"""tuple: A tuple containing tables of EPA CEMS data to pull into PUDL.
"""

epacems_additional_plant_info_file = importlib.resources.open_text(
    'pudl.package_data.epa.cems', 'plant_info_for_additional_cems_plants.csv')
"""typing.TextIO:

    Todo:
        Return to
"""

files_dict_epaipm = {
    'transmission_single_epaipm': '*table_3-21*',
    'transmission_joint_epaipm': '*transmission_joint_ipm*',
    'load_curves_epaipm': '*table_2-2_*',
    'plant_region_map_epaipm': '*needs_v6*',
}
"""dict: A dictionary of EPA IPM tables and strings that files of those tables
    contain.
"""

epaipm_url_ext = {
    'transmission_single_epaipm': 'table_3-21_annual_transmission_capabilities_of_u.s._model_regions_in_epa_platform_v6_-_2021.xlsx',
    'load_curves_epaipm': 'table_2-2_load_duration_curves_used_in_epa_platform_v6.xlsx',
    'plant_region_map_epaipm': 'needs_v6_november_2018_reference_case_0.xlsx',
}
"""dict: A dictionary of EPA IPM tables and associated URLs extensions for
    downloading that table's data.
"""

read_excel_epaipm_dict = {
    'transmission_single_epaipm': dict(
        skiprows=3,
        usecols='B:F',
        index_col=[0, 1],
    ),
    'transmission_joint_epaipm': {},
    'load_curves_epaipm': dict(
        skiprows=3,
        usecols='B:AB',
    ),
    'plant_region_map_epaipm_active': dict(
        sheet_name='NEEDS v6_Active',
        usecols='C,I',
    ),
    'plant_region_map_epaipm_retired': dict(
        sheet_name='NEEDS v6_Retired_Through2021',
        usecols='C,I',
    ),
}
"""
dict: A dictionary of dictionaries containing EPA IPM tables and associated
    information for reading those tables into PUDL (values).
"""

epaipm_region_names = [
    'ERC_PHDL', 'ERC_REST', 'ERC_FRNT', 'ERC_GWAY', 'ERC_WEST',
    'FRCC', 'NENG_CT', 'NENGREST', 'NENG_ME', 'MIS_AR', 'MIS_IL',
    'MIS_INKY', 'MIS_IA', 'MIS_MIDA', 'MIS_LA', 'MIS_LMI', 'MIS_MNWI',
    'MIS_D_MS', 'MIS_MO', 'MIS_MAPP', 'MIS_AMSO', 'MIS_WOTA',
    'MIS_WUMS', 'NY_Z_A', 'NY_Z_B', 'NY_Z_C&E', 'NY_Z_D', 'NY_Z_F',
    'NY_Z_G-I', 'NY_Z_J', 'NY_Z_K', 'PJM_West', 'PJM_AP', 'PJM_ATSI',
    'PJM_COMD', 'PJM_Dom', 'PJM_EMAC', 'PJM_PENE', 'PJM_SMAC',
    'PJM_WMAC', 'S_C_KY', 'S_C_TVA', 'S_D_AECI', 'S_SOU', 'S_VACA',
    'SPP_NEBR', 'SPP_N', 'SPP_SPS', 'SPP_WEST', 'SPP_KIAM', 'SPP_WAUE',
    'WECC_AZ', 'WEC_BANC', 'WECC_CO', 'WECC_ID', 'WECC_IID',
    'WEC_LADW', 'WECC_MT', 'WECC_NM', 'WEC_CALN', 'WECC_NNV',
    'WECC_PNW', 'WEC_SDGE', 'WECC_SCE', 'WECC_SNV', 'WECC_UT',
    'WECC_WY', 'CN_AB', 'CN_BC', 'CN_NL', 'CN_MB', 'CN_NB', 'CN_NF',
    'CN_NS', 'CN_ON', 'CN_PE', 'CN_PQ', 'CN_SK',
]
"""list: A list of EPA IPM region names."""

epaipm_region_aggregations = {
    'PJM': [
        'PJM_AP', 'PJM_ATSI', 'PJM_COMD', 'PJM_Dom',
        'PJM_EMAC', 'PJM_PENE', 'PJM_SMAC', 'PJM_WMAC'
    ],
    'NYISO': [
        'NY_Z_A', 'NY_Z_B', 'NY_Z_C&E', 'NY_Z_D',
        'NY_Z_F', 'NY_Z_G-I', 'NY_Z_J', 'NY_Z_K'
    ],
    'ISONE': ['NENG_CT', 'NENGREST', 'NENG_ME'],
    'MISO': [
        'MIS_AR', 'MIS_IL', 'MIS_INKY', 'MIS_IA',
        'MIS_MIDA', 'MIS_LA', 'MIS_LMI', 'MIS_MNWI', 'MIS_D_MS',
        'MIS_MO', 'MIS_MAPP', 'MIS_AMSO', 'MIS_WOTA', 'MIS_WUMS'
    ],
    'SPP': [
        'SPP_NEBR', 'SPP_N', 'SPP_SPS', 'SPP_WEST', 'SPP_KIAM', 'SPP_WAUE'
    ],
    'WECC_NW': [
        'WECC_CO', 'WECC_ID', 'WECC_MT', 'WECC_NNV',
        'WECC_PNW', 'WECC_UT', 'WECC_WY'
    ]

}
"""
dict: A dictionary containing EPA IPM regions (keys) and lists of their
    associated abbreviations (values).
"""

epaipm_rename_dict = {
    'transmission_single_epaipm': {
        'From': 'region_from',
        'To': 'region_to',
        'Capacity TTC (MW)': 'firm_ttc_mw',
        'Energy TTC (MW)': 'nonfirm_ttc_mw',
        'Transmission Tariff (2016 mills/kWh)': 'tariff_mills_kwh',
    },
    'load_curves_epaipm': {
        'day': 'day_of_year',
        'region': 'region_id_epaipm',
    },
    'plant_region_map_epaipm': {
        'ORIS Plant Code': 'plant_id_eia',
        'Region Name': 'region',
    },
}
glue_pudl_tables = ('plants_eia', 'plants_ferc', 'plants', 'utilities_eia',
                    'utilities_ferc', 'utilities', 'utility_plant_assn')
"""
dict: A dictionary of dictionaries containing EPA IPM tables (keys) and items
    for each table to be renamed along with the replacement name (values).
"""

data_sources = (
    'eia860',
    'eia861',
    'eia923',
    'epacems',
    'epaipm',
    'ferc1',
    'ferc714',
    # 'pudl'
)
"""tuple: A tuple containing the data sources we are able to pull into PUDL."""

# All the years for which we ought to be able to download these data sources
data_years = {
    'eia860': tuple(range(2001, 2019)),
    'eia861': tuple(range(1990, 2019)),
    'eia923': tuple(range(2001, 2020)),
    'epacems': tuple(range(1995, 2019)),
    'epaipm': (None, ),
    'ferc1': tuple(range(1994, 2019)),
    'ferc714': (None, ),
}
"""
dict: A dictionary of data sources (keys) and tuples containing the years
    that we expect to be able to download for each data source (values).
"""

# The full set of years we currently expect to be able to ingest, per source:
working_years = {
    'eia860': tuple(range(2009, 2019)),
    'eia861': tuple(range(2001, 2019)),
    'eia923': tuple(range(2009, 2019)),
    'epacems': tuple(range(1995, 2019)),
    'epaipm': (None, ),
    'ferc1': tuple(range(1994, 2019)),
    'ferc714': (None, ),
}
"""
dict: A dictionary of data sources (keys) and tuples containing the years for
    each data source that are able to be ingested into PUDL.
"""

pudl_tables = {
    'eia860': eia860_pudl_tables,
    'eia861': (
        "service_territory_eia861",
        "balancing_authority_eia861",
        "sales_eia861",
        "advanced_metering_infrastructure_eia861",
        "demand_response_eia861",
        # "demand_side_management_eia861",
        # "distributed_generation_eia861",
        "distribution_systems_eia861",
        "dynamic_pricing_eia861",
        "green_pricing_eia861",
        "mergers_eia861",
        "net_metering_eia861",
        "non_net_metering_eia861",
        "operational_data_eia861",
        "reliability_eia861",
        # "utility_data_eia861"
    ),
    'eia923': eia923_pudl_tables,
    'epacems': epacems_tables,
    'epaipm': epaipm_pudl_tables,
    'ferc1': ferc1_pudl_tables,
    'ferc714': (
        "respondent_id_ferc714",
        "id_certification_ferc714",
        "gen_plants_ba_ferc714",
        "demand_monthly_ba_ferc714",
        "net_energy_load_ba_ferc714",
        "adjacency_ba_ferc714",
        "interchange_ba_ferc714",
        "lambda_hourly_ba_ferc714",
        "lambda_description_ferc714",
        "description_pa_ferc714",
        "demand_forecast_pa_ferc714",
        "demand_hourly_pa_ferc714",
    ),
    'glue': glue_pudl_tables,
}
"""
dict: A dictionary containing data sources (keys) and the list of associated
    tables from that datasource that can be pulled into PUDL (values).
"""

base_data_urls = {
    'eia860': 'https://www.eia.gov/electricity/data/eia860',
    'eia861': 'https://www.eia.gov/electricity/data/eia861/zip',
    'eia923': 'https://www.eia.gov/electricity/data/eia923',
    'epacems': 'ftp://newftp.epa.gov/dmdnload/emissions/hourly/monthly',
    'ferc1': 'ftp://eforms1.ferc.gov/f1allyears',
    'ferc714': 'https://www.ferc.gov/docs-filing/forms/form-714/data',
    'ferceqr': 'ftp://eqrdownload.ferc.gov/DownloadRepositoryProd/BulkNew/CSV',
    'msha': 'https://arlweb.msha.gov/OpenGovernmentData/DataSets',
    'epaipm': 'https://www.epa.gov/sites/production/files/2019-03',
    'pudl': 'https://catalyst.coop/pudl/'
}
"""
dict: A dictionary containing data sources (keys) and their base data URLs
    (values).
"""

need_fix_inting = {
    'plants_steam_ferc1': ('construction_year', 'installation_year'),
    'plants_small_ferc1': ('construction_year', 'ferc_license_id'),
    'plants_hydro_ferc1': ('construction_year', 'installation_year',),
    'plants_pumped_storage_ferc1': ('construction_year', 'installation_year',),
    'hourly_emissions_epacems': ('facility_id', 'unit_id_epa',),
}
"""
dict: A dictionary containing tables (keys) and column names (values)
    containing integer - type columns whose null values need fixing.
"""

contributors = {
    "catalyst-cooperative": {
        "title": "Catalyst Cooperative",
        "path": "https://catalyst.coop/",
        "role": "publisher",
        "email": "pudl@catalyst.coop",
        "organization": "Catalyst Cooperative",
    },
    "zane-selvans": {
        "title": "Zane Selvans",
        "email": "zane.selvans@catalyst.coop",
        "path": "https://amateurearthling.org/",
        "role": "wrangler",
        "organization": "Catalyst Cooperative"
    },
    "christina-gosnell": {
        "title": "Christina Gosnell",
        "email": "christina.gosnell@catalyst.coop",
        "role": "contributor",
        "organization": "Catalyst Cooperative",
    },
    "steven-winter": {
        "title": "Steven Winter",
        "email": "steven.winter@catalyst.coop",
        "role": "contributor",
        "organization": "Catalyst Cooperative",
    },
    "alana-wilson": {
        "title": "Alana Wilson",
        "email": "alana.wilson@catalyst.coop",
        "role": "contributor",
        "organization": "Catalyst Cooperative",
    },
    "karl-dunkle-werner": {
        "title": "Karl Dunkle Werner",
        "email": "karldw@berkeley.edu",
        "path": "https://karldw.org/",
        "role": "contributor",
        "organization": "UC Berkeley",
    },
    'greg-schivley': {
        "title": "Greg Schivley",
        "role": "contributor",
    },
}
"""
dict: A dictionary of dictionaries containing organization names (keys) and
    their attributes (values).
"""

data_source_info = {
    "eia860": {
        "title": "EIA Form 860",
        "path": "https://www.eia.gov/electricity/data/eia860/",
    },
    "eia861": {
        "title": "EIA Form 861",
        "path": "https://www.eia.gov/electricity/data/eia861/",
    },
    "eia923": {
        "title": "EIA Form 923",
        "path": "https://www.eia.gov/electricity/data/eia923/",
    },
    "eiawater": {
        "title": "EIA Water Use for Power",
        "path": "https://www.eia.gov/electricity/data/water/",
    },
    "epacems": {
        "title": "EPA Air Markets Program Data",
        "path": "https://ampd.epa.gov/ampd/",
    },
    "epaipm": {
        "title": "EPA Integrated Planning Model",
        "path": "https://www.epa.gov/airmarkets/national-electric-energy-data-system-needs-v6",
    },
    "ferc1": {
        "title": "FERC Form 1",
        "path": "https://www.ferc.gov/docs-filing/forms/form-1/data.asp",
    },
    "ferc714": {
        "title": "FERC Form 714",
        "path": "https://www.ferc.gov/docs-filing/forms/form-714/data.asp",
    },
    "ferceqr": {
        "title": "FERC Electric Quarterly Report",
        "path": "https://www.ferc.gov/docs-filing/eqr.asp",
    },
    "msha": {
        "title": "Mining Safety and Health Administration",
        "path": "https://www.msha.gov/mine-data-retrieval-system",
    },
    "phmsa": {
        "title": "Pipelines and Hazardous Materials Safety Administration",
        "path": "https://www.phmsa.dot.gov/data-and-statistics/pipeline/data-and-statistics-overview",
    },
    "pudl": {
        "title": "The Public Utility Data Liberation Project (PUDL)",
        "path": "https://catalyst.coop/pudl/",
        "email": "pudl@catalyst.coop",
    },
}
"""
dict: A dictionary of dictionaries containing datasources (keys) and
    associated attributes (values)
"""

contributors_by_source = {
    "pudl": [
        "catalyst-cooperative",
        "zane-selvans",
        "christina-gosnell",
        "steven-winter",
        "alana-wilson",
        "karl-dunkle-werner",
    ],
    "eia923": [
        "catalyst-cooperative",
        "zane-selvans",
        "christina-gosnell",
        "steven-winter",
    ],
    "eia860": [
        "catalyst-cooperative",
        "zane-selvans",
        "christina-gosnell",
        "steven-winter",
        "alana-wilson",
    ],
    "ferc1": [
        "catalyst-cooperative",
        "zane-selvans",
        "christina-gosnell",
        "steven-winter",
        "alana-wilson",
    ],
    "epacems": [
        "catalyst-cooperative",
        "karl-dunkle-werner",
        "zane-selvans",
    ],
    "epaipm": [
        "greg-schivley",
    ],
}
"""
dict: A dictionary of data sources (keys) and lists of contributors (values).
"""

licenses = {
    "cc-by-4.0": {
        "name": "CC-BY-4.0",
        "title": "Creative Commons Attribution 4.0",
        "path": "https://creativecommons.org/licenses/by/4.0/"
    },
    "us-govt": {
        "name": "other-pd",
        "title": "U.S. Government Work",
        "path": "http://www.usa.gov/publicdomain/label/1.0/",
    }
}
"""
dict: A dictionary of dictionaries containing license types and their
    attributes.
"""

output_formats = [
    'sqlite',
    'parquet',
    'datapkg',
    'notebook',
]
"""list: A list of types of PUDL output formats."""


keywords_by_data_source = {
    'pudl': [
        'us', 'electricity',
    ],
    'eia860': [
        'electricity', 'electric', 'boiler', 'generator', 'plant', 'utility',
        'fuel', 'coal', 'natural gas', 'prime mover', 'eia860', 'retirement',
        'capacity', 'planned', 'proposed', 'energy', 'hydro', 'solar', 'wind',
        'nuclear', 'form 860', 'eia', 'annual', 'gas', 'ownership', 'steam',
        'turbine', 'combustion', 'combined cycle', 'eia',
        'energy information administration'
    ],
    'eia923': [
        'fuel', 'boiler', 'generator', 'plant', 'utility', 'cost', 'price',
        'natural gas', 'coal', 'eia923', 'energy', 'electricity', 'form 923',
        'receipts', 'generation', 'net generation', 'monthly', 'annual', 'gas',
        'fuel consumption', 'MWh', 'energy information administration', 'eia',
        'mercury', 'sulfur', 'ash', 'lignite', 'bituminous', 'subbituminous',
        'heat content'
    ],
    'epacems': [
        'epa', 'us', 'emissions', 'pollution', 'ghg', 'so2', 'co2', 'sox',
        'nox', 'load', 'utility', 'electricity', 'plant', 'generator', 'unit',
        'generation', 'capacity', 'output', 'power', 'heat content', 'mmbtu',
        'steam', 'cems', 'continuous emissions monitoring system', 'hourly'
        'environmental protection agency', 'ampd', 'air markets program data',
    ],
    'ferc1': [
        'electricity', 'electric', 'utility', 'plant', 'steam', 'generation',
        'cost', 'expense', 'price', 'heat content', 'ferc', 'form 1',
        'federal energy regulatory commission', 'capital', 'accounting',
        'depreciation', 'finance', 'plant in service', 'hydro', 'coal',
        'natural gas', 'gas', 'opex', 'capex', 'accounts', 'investment',
        'capacity'
    ],
    'epaipm': [
        'epaipm', 'integrated planning',
    ]
}

ENTITY_TYPE_DICT = {
    'M': 'Municipal',
    'C': 'Cooperative',
    'R': 'Retail Power Marketer',
    'I': 'Investor Owned',
    'P': 'Political Subdivision',
    'T': 'Transmission',
    'S': 'State',
    'W': 'Wholesale Power Marketer',
    'F': 'Federal',
    'A': 'Municipal Mktg Authority',
    'G': 'Community Choice Aggregator',
    'D': 'Nonutility DSM Administrator',
    'B': 'Behind the Meter',
    'Q': 'Independent Power Producer',
    'IND': 'Industrial',
    'COM': 'Commercial',
    float('nan'): 'Unregulated',
    'PR': 'Private',  # Added by AES for OD table (Arbitrary moniker)
    'PO': 'Power Marketer',  # Added by AES for OD table
    'U': 'Unknown',  # Added by AES for OD table
    'O': 'Other'  # Added by AES for OD table
}

<<<<<<< HEAD
# Confirm these designations -- educated guess based on the form instructions
MOMENTARY_INTERRUPTION_DEF = {  # Added by AES for R table
    'L': 'Less than 1 minute',
    'F': 'Less than or equal to 5 minutes',
    'O': 'Other',
}
=======
RECOGNIZED_NERC_REGIONS = [
    'ASCC',
    'ECAR',
    'ERCOT',
    'FRCC',
    'HICC',
    'MAAC',
    'MAIN',
    'MAPP',
    'MRO',
    'NPCC',
    'RFC',
    'SERC',
    'SPP',
    'TRE',
    'WECC',
    'WSCC',  # pre-2002 version of WECC
    'MISO',  # unclear whether technically a regional entity, but lots of entries
    'ECAR_MAAC',
    'MAPP_WECC',
    'RFC_SERC',
    'SPP_WECC',
    'MRO_WECC',
    'ERCOT_SPP',
    'SPP_TRE',
    'ERCOT_TRE',
    'MISO_TRE',
    'AK',  # Alaska
    'HI',  # Hawaii
    'VI',  # Virgin Islands
    'GU',  # Guam
    'PR',  # Puerto Rico
    'AS',  # American Samoa
    'UNK',
]

CUSTOMER_CLASSES = [
    "commercial",
    "industrial",
    "direct_connection",
    "other",
    "residential",
    "total",
    "transportation"
]

TECH_CLASSES = [
    'pv',
    'wind',
    'chp_cogen',
    'combustion_turbine',
    'fuel_cell',
    'hydro',
    'internal_combustion',
    'steam',
    'storage',
    'other',
    'total'
]

REVENUE_CLASSES = [
    'retail_sales',
    'unbundled',
    'delivery_customers',
    'sales_for_resale',
    'credits_or_adjustments',
    'other',
    'total'
]

>>>>>>> f63f9466

"""dict: A dictionary of datasets (keys) and keywords (values). """

column_dtypes = {
    "ferc1": {  # Obviously this is not yet a complete list...
        "construction_year": pd.Int64Dtype(),
        "installation_year": pd.Int64Dtype(),
        'utility_id_ferc1': pd.Int64Dtype(),
        'plant_id_pudl': pd.Int64Dtype(),
        'plant_id_ferc1': pd.Int64Dtype(),
        'utility_id_pudl': pd.Int64Dtype(),
        'report_year': pd.Int64Dtype(),
        'report_date': 'datetime64[ns]',
    },
    "ferc714": {  # INCOMPLETE
        "report_year": pd.Int64Dtype(),
        "respondent_id_ferc714": pd.Int64Dtype(),
        "eia_code": pd.Int64Dtype(),
        "respondent_name_ferc714": pd.StringDtype(),
        "timezone": pd.CategoricalDtype(categories=[
            "America/New_York", "America/Chicago", "America/Denver",
            "America/Los_Angeles", "America/Anchorage", "Pacific/Honolulu"]),
        "utc_datetime": "datetime64[ns]",
        "peak_demand_summer_mw": float,
        "peak_demand_winter_mw": float,
    },
    "epacems": {
        'state': pd.StringDtype(),
        'plant_id_eia': pd.Int64Dtype(),  # Nullable Integer
        'unitid': pd.StringDtype(),
        'operating_datetime_utc': "datetime64[ns]",
        'operating_time_hours': float,
        'gross_load_mw': float,
        'steam_load_1000_lbs': float,
        'so2_mass_lbs': float,
        'so2_mass_measurement_code': pd.StringDtype(),
        'nox_rate_lbs_mmbtu': float,
        'nox_rate_measurement_code': pd.StringDtype(),
        'nox_mass_lbs': float,
        'nox_mass_measurement_code': pd.StringDtype(),
        'co2_mass_tons': float,
        'co2_mass_measurement_code': pd.StringDtype(),
        'heat_content_mmbtu': float,
        'facility_id': pd.Int64Dtype(),  # Nullable Integer
        'unit_id_epa': pd.Int64Dtype(),  # Nullable Integer
    },
    "eia": {
        'actual_peak_demand_savings_mw': float,  # Added by AES for DR table
        'advanced_metering_infrastructure': float,  # Added by AES for AMI table
        'ash_content_pct': float,
        'ash_impoundment': pd.BooleanDtype(),
        'ash_impoundment_lined': pd.BooleanDtype(),
        # TODO: convert this field to more descriptive words
        'ash_impoundment_status': pd.StringDtype(),
        'associated_combined_heat_power': pd.BooleanDtype(),
        'automated_meter_reading': float,  # Added by AES for AMI table
        'backup_capacity_mw': float,  # Added by AES for NNM table
        'balancing_authority_code_eia': pd.CategoricalDtype(),
        'balancing_authority_id_eia': pd.Int64Dtype(),
        'balancing_authority_name_eia': pd.StringDtype(),
        'bga_source': pd.StringDtype(),
        'boiler_id': pd.StringDtype(),
        'business_model': pd.CategoricalDtype(categories=[
            "retail", "energy_services"]),
        'bypass_heat_recovery': pd.BooleanDtype(),
        'capacity_mw': float,  # Used by AES for NNM table
        'carbon_capture': pd.BooleanDtype(),
        'chlorine_content_ppm': float,
        'circuits_with_voltage_optimization': pd.Int64Dtype(),  # Added by AES for DS table
        'city': pd.StringDtype(),
        'cofire_fuels': pd.BooleanDtype(),
        'consumed_by_facility_mwh': float,  # Added by AES for OD table
        'consumed_by_respondent_without_charge_mwh': float,  # Added by AES for OD table
        'contact_firstname': pd.StringDtype(),
        'contact_firstname2': pd.StringDtype(),
        'contact_lastname': pd.StringDtype(),
        'contact_lastname2': pd.StringDtype(),
        'contact_title': pd.StringDtype(),
        'contact_title2': pd.StringDtype(),
        'contract_expiration_date': 'datetime64[ns]',
        'contract_type_code': pd.StringDtype(),
        'county': pd.StringDtype(),
        'county_id_fips': pd.StringDtype(),  # Must preserve leading zeroes
        'credits_or_adjustments': float,  # Added by AES for OD Revenue table
        'critical_peak_pricing': pd.BooleanDtype(),  # Added by AES for DP table
        'critical_peak_rebate': pd.BooleanDtype(),  # Added by AES for DP table
        # Added by AES for NM table; used for NNM table
        'current_flow_type': pd.CategoricalDtype(categories=['AC', 'DC']),
        'current_planned_operating_date': 'datetime64[ns]',
<<<<<<< HEAD
        # Used by AES for NM table and R table (made float because R table was being finicky / throwing the error: cannot safely cast non-equivalent float64 to int64)
        'customers': float,
        'customer_class': pd.CategoricalDtype(categories=[
            "residential", "commercial", "industrial", "transportation",
            "dircnct", "other", "total",
        ]),
=======
        'customers': pd.Int64Dtype(),  # Used by AES for NM table
        'customer_class': pd.CategoricalDtype(categories=CUSTOMER_CLASSES),
>>>>>>> f63f9466
        'customer_incentives_cost': float,  # Added by AES for DR table
        'daily_digital_access_customers': float,  # Added by AES for AMI table
        'data_observed': pd.BooleanDtype(),  # Used by AES for OD table
        'deliver_power_transgrid': pd.BooleanDtype(),
        'delivery_customers': float,  # Added by AES for OD Revenue table
        'direct_load_control_customers': float,  # Added by AES for AMI table
        'distribution_circuits': pd.Int64Dtype(),  # Added by AES for DS table
        'duct_burners': pd.BooleanDtype(),
        'energy_displaced_mwh': float,  # Added by AES for NM table
        'energy_savings_mwh': float,  # Added by AES for DR table
        'energy_served_ami_mwh': float,  # Added by AES for AMI table
        'energy_source_code': pd.StringDtype(),
        'energy_source_code_1': pd.StringDtype(),
        'energy_source_code_2': pd.StringDtype(),
        'energy_source_code_3': pd.StringDtype(),
        'energy_source_code_4': pd.StringDtype(),
        'energy_source_code_5': pd.StringDtype(),
        'energy_source_code_6': pd.StringDtype(),
        'energy_storage': pd.BooleanDtype(),
        # Modified by AES for Merger, OD, and R tables
        'entity_type': pd.CategoricalDtype(categories=ENTITY_TYPE_DICT.values()),
        'exchange_energy_delivered_mwh': float,  # Added by AES for OD table
        'exchange_energy_recieved_mwh': float,  # Added by AES for OD table
        'ferc_cogen_docket_no': pd.StringDtype(),
        'ferc_cogen_status': pd.BooleanDtype(),
        'ferc_exempt_wholesale_generator': pd.BooleanDtype(),
        'ferc_exempt_wholesale_generator_docket_no': pd.StringDtype(),
        'ferc_small_power_producer': pd.BooleanDtype(),
        'ferc_small_power_producer_docket_no': pd.StringDtype(),
        'fluidized_bed_tech': pd.BooleanDtype(),
        'fraction_owned': float,
        'fuel_consumed_for_electricity_mmbtu': float,
        'fuel_consumed_for_electricity_units': float,
        'fuel_consumed_mmbtu': float,
        'fuel_consumed_units': float,
        'fuel_cost_per_mmbtu': float,
        'fuel_group_code': pd.StringDtype(),
        'fuel_group_code_simple': pd.StringDtype(),
        'fuel_mmbtu_per_unit': float,
        'fuel_qty_units': float,
        # are fuel_type and fuel_type_code the same??
        # fuel_type includes 40 code-like things.. WAT, SUN, NUC, etc.
        'fuel_type': pd.StringDtype(),
        # from the boiler_fuel_eia923 table, there are 30 code-like things, like NG, BIT, LIG
        'fuel_type_code': pd.StringDtype(),
        'fuel_type_code_aer': pd.StringDtype(),
        'fuel_type_code_pudl': pd.StringDtype(),
        'furnished_without_charge_mwh': float,  # Added by AES for OD table
        # this is a mix of integer-like values (2 or 5) and strings like AUGSF
        'generator_id': pd.StringDtype(),
        'generators_number': pd.Int64Dtype(),  # Added by AES for NNM table
        # Added by AES for GP table (added green pricing prefix for now)
        'green_pricing_revenue': float,
        'grid_voltage_2_kv': float,
        'grid_voltage_3_kv': float,
        'grid_voltage_kv': float,
        'heat_content_mmbtu_per_unit': float,
        'highest_distribution_voltage': float,  # Added by AES for R table
        'home_area_network': float,  # Added by AES for AMI table
        'inactive_accounts_included': pd.BooleanDtype(),  # Added by AES for R table
        # Added by AES for R table
        'interruption_indicies': pd.CategoricalDtype(categories=['caidi', 'saidi', 'saifi']),
        'iso_rto_code': pd.StringDtype(),
        'latitude': float,
        'liquefied_natural_gas_storage': pd.BooleanDtype(),
        'longitude': float,
        'mercury_content_ppm': float,
        'merge_address': pd.StringDtype(),  # Added by AES for Mergers table
        'merge_city': pd.StringDtype(),  # Added by AES for Mergers table
        'merge_company': pd.StringDtype(),  # Added by AES for Mergers table
        'merge_date': 'datetime64[ns]',  # Added by AES for Mergers table
        'merge_state': pd.StringDtype(),  # Added by AES for Mergers table
        'merge_zip_4': pd.StringDtype(),  # Added by AES for Mergers table
        'merge_zip_5': pd.StringDtype(),  # Added by AES for Mergers tables
        'mine_id_msha': pd.Int64Dtype(),
        'mine_id_pudl': pd.Int64Dtype(),
        'mine_name': pd.StringDtype(),
        'mine_type_code': pd.StringDtype(),
        'minimum_load_mw': float,
        'moisture_content_pct': float,
        # Added by AES for R table
        # 'momentary_interruption_definition': pd.CategoricalDtype(categories=MOMENTARY_INTERRUPTION_DEF.values()),
        'multiple_fuels': pd.BooleanDtype(),
        'nameplate_power_factor': float,
        'natural_gas_delivery_contract_type_code': pd.StringDtype(),
        'natural_gas_local_distribution_company': pd.StringDtype(),
        'natural_gas_pipeline_name_1': pd.StringDtype(),
        'natural_gas_pipeline_name_2': pd.StringDtype(),
        'natural_gas_pipeline_name_3': pd.StringDtype(),
        'natural_gas_storage': pd.BooleanDtype(),
        'natural_gas_transport_code': pd.StringDtype(),
        'nerc_region': pd.CategoricalDtype(categories=RECOGNIZED_NERC_REGIONS),
        'net_generation_mwh': float,  # Used by AES for OD table
        'net_metering': pd.BooleanDtype(),
        'net_power_exchanged_mwh': float,  # Added by AES for OD table
        'net_wheeled_power_mwh': float,  # Added by AES for OD table
        'new_parent': pd.StringDtype(),  # Added by AES for Mergers table
        'non_amr_ami': float,  # Added by AES for AMI table
        'nuclear_unit_id': pd.Int64Dtype(),
        'operating_date': 'datetime64[ns]',
        'operating_switch': pd.StringDtype(),
        # TODO: double check this for early 860 years
        'operational_status': pd.StringDtype(),
        'operational_status_code': pd.StringDtype(),
        'original_planned_operating_date': 'datetime64[ns]',
        'other': float,  # Added by AES for OD Revenue table
        'other_combustion_tech': pd.BooleanDtype(),
        'other_costs': float,  # Added by AES for DR table
        'other_modifications_date': 'datetime64[ns]',
        'other_planned_modifications': pd.BooleanDtype(),
        'outages_recorded_automatically': pd.BooleanDtype(),  # Added by AES for R table
        'owner_city': pd.StringDtype(),
        'owner_name': pd.StringDtype(),
        'owner_state': pd.StringDtype(),
        'owner_street_address': pd.StringDtype(),
        'owner_utility_id_eia': pd.Int64Dtype(),
        'owner_zip_code': pd.StringDtype(),  # Must preserve leading zeroes.
        # we should transition these into readable codes, not a one letter thing
        'ownership_code': pd.StringDtype(),
        'pipeline_notes': pd.StringDtype(),
        'planned_derate_date': 'datetime64[ns]',
        'planned_energy_source_code_1': pd.StringDtype(),
        'planned_modifications': pd.BooleanDtype(),
        'planned_net_summer_capacity_derate_mw': float,
        'planned_net_summer_capacity_uprate_mw': float,
        'planned_net_winter_capacity_derate_mw': float,
        'planned_net_winter_capacity_uprate_mw': float,
        'planned_new_capacity_mw': float,
        'planned_new_prime_mover_code': pd.StringDtype(),
        'planned_repower_date': 'datetime64[ns]',
        'planned_retirement_date': 'datetime64[ns]',
        'planned_uprate_date': 'datetime64[ns]',
        'plant_id_eia': pd.Int64Dtype(),
        'plant_id_pudl': pd.Int64Dtype(),
        'plant_name_eia': pd.StringDtype(),
        'plants_reported_asset_manager': pd.BooleanDtype(),
        'plants_reported_operator': pd.BooleanDtype(),
        'plants_reported_other_relationship': pd.BooleanDtype(),
        'plants_reported_owner': pd.BooleanDtype(),
        'potential_peak_demand_savings_mw': float,  # Added by AES for DR table
        'pulverized_coal_tech': pd.BooleanDtype(),
        'previously_canceled': pd.BooleanDtype(),
        'primary_transportation_mode_code': pd.StringDtype(),
        'primary_purpose_naics_id': pd.Int64Dtype(),
        'prime_mover_code': pd.StringDtype(),
        'real_time_pricing_program': pd.BooleanDtype(),  # Added by AES for DP table
        'rec_revenue': float,  # Added by AES for GP table
        'rec_sales_mwh': float,  # Added by AES for GP table
        'regulatory_status_code': pd.StringDtype(),
        'report_date': 'datetime64[ns]',
        'retail_sales': float,  # Added by AES for OD Revenue table
        'retail_sales_mwh': float,  # Added by AES for OD table
        'retirement_date': 'datetime64[ns]',
        # Added by AES for OD table
        'revenue_class': pd.CategoricalDtype(categories=REVENUE_CLASSES),
        'rto_iso_lmp_node_id': pd.StringDtype(),
        'rto_iso_location_wholesale_reporting_id': pd.StringDtype(),
        'sales_for_resale': float,  # Added by AES for OD Revenue table
        'sales_for_resale_mwh': float,  # Added by AES for OD table
        'sales_mwh': float,
        'sales_revenue': float,  # Added sales prefix for now
        'secondary_transportation_mode_code': pd.StringDtype(),
        'sector_id': pd.Int64Dtype(),
        'sector_name': pd.StringDtype(),
        'service_type': pd.CategoricalDtype(categories=[
            "bundled", "energy", "delivery",
        ]),
        'sold_to_utility_mwh': float,  # Added by AES for NM table
        'solid_fuel_gasification': pd.BooleanDtype(),
        'startup_source_code_1': pd.StringDtype(),
        'startup_source_code_2': pd.StringDtype(),
        'startup_source_code_3': pd.StringDtype(),
        'startup_source_code_4': pd.StringDtype(),
        'state': pd.StringDtype(),
        'state_id_fips': pd.StringDtype(),  # Must preserve leading zeroes
        'street_address': pd.StringDtype(),
        'stoker_tech': pd.BooleanDtype(),
        'storage_capacity_mw': float,  # Added by AES for NM table
        'storage_customers': pd.Int64Dtype(),  # Added by AES for NM table
        'subcritical_tech': pd.BooleanDtype(),
        'sulfur_content_pct': float,
        'summer_capacity_mw': float,
        # TODO: check if there is any data pre-2016
        'summer_estimated_capability_mw': float,
        'summer_peak_demand_mw': float,  # Added by AES for OD table
        'supercritical_tech': pd.BooleanDtype(),
        'supplier_name': pd.StringDtype(),
        'switch_oil_gas': pd.BooleanDtype(),
        'syncronized_transmission_grid': pd.BooleanDtype(),
        # Added by AES for NM table (might want to consider merging with another fuel label)
        'tech_class': pd.CategoricalDtype(categories=TECH_CLASSES),
        'technology_description': pd.StringDtype(),
        'time_cold_shutdown_full_load_code': pd.StringDtype(),
        'time_of_use_pricing_program': pd.BooleanDtype(),  # Added by AES for DP table
        'timezone': pd.StringDtype(),
        'topping_bottoming_code': pd.StringDtype(),
        'total': float,  # Added by AES for OD Revenue table
        'total_meters': float,  # Added by AES for AMI table
        'total_disposition_mwh': float,  # Added by AES for OD table
        'total_energy_losses_mwh': float,  # Added by AES for OD table
        'total_sources_mwh': float,  # Added by AES for OD table
        'transmission': float,  # Added by AES for OD Revenue table
        'transmission_by_other_losses_mwh': float,  # Added by AES for OD table
        'transmission_distribution_owner_id': pd.Int64Dtype(),
        'transmission_distribution_owner_name': pd.StringDtype(),
        'transmission_distribution_owner_state': pd.StringDtype(),
        'turbines_inverters_hydrokinetics': float,
        'turbines_num': pd.Int64Dtype(),  # TODO: check if any turbines show up pre-2016
        'ultrasupercritical_tech': pd.BooleanDtype(),
        'unbundled_revenues': float,  # Added by AES for OD table
        'unit_id_eia': pd.StringDtype(),
        'unit_id_pudl': pd.Int64Dtype(),
        'uprate_derate_completed_date': 'datetime64[ns]',
        'uprate_derate_during_year': pd.BooleanDtype(),
        'utility_attn': pd.StringDtype(),
        'utility_id_eia': pd.Int64Dtype(),
        'utility_id_pudl': pd.Int64Dtype(),
        'utility_name_eia': pd.StringDtype(),
        'utility_owned_capacity_mw': float,  # Added by AES for NNM table
        'utility_pobox': pd.StringDtype(),
        'utility_zip4': pd.StringDtype(),
        'variable_peak_pricing_program': pd.BooleanDtype(),  # Added by AES for DP table
        'virtual_capacity_mw': float,  # Added by AES for NM table
        'virtual_customers': pd.Int64Dtype(),  # Added by AES for NM table
        'water_heater': pd.Int64Dtype(),  # Added by AES for DR table
        'water_source': pd.StringDtype(),
        'wheeled_power_delivered_mwh': float,  # Added by AES for OD table
        'wheeled_power_recieved_mwh': float,  # Added by AES for OD table
        'wholesale_power_purchases_mwh': float,  # Added by AES for OD table
        'winter_capacity_mw': float,
        'winter_estimated_capability_mw': float,
        'winter_peak_demand_mw': float,  # Added by AES for OD table
        'with_med': float,  # Added by AES for R table
        'with_med_minus_los': float,  # Added by AES for R table
        'without_med': float,  # Added by AES for R table
        'zip_code': pd.StringDtype(),
    },
}<|MERGE_RESOLUTION|>--- conflicted
+++ resolved
@@ -2524,14 +2524,13 @@
     'O': 'Other'  # Added by AES for OD table
 }
 
-<<<<<<< HEAD
 # Confirm these designations -- educated guess based on the form instructions
 MOMENTARY_INTERRUPTION_DEF = {  # Added by AES for R table
     'L': 'Less than 1 minute',
     'F': 'Less than or equal to 5 minutes',
     'O': 'Other',
 }
-=======
+
 RECOGNIZED_NERC_REGIONS = [
     'ASCC',
     'ECAR',
@@ -2602,7 +2601,17 @@
     'total'
 ]
 
->>>>>>> f63f9466
+STANDARDS = [
+    'ieee',
+    'other'
+]
+
+INTERUPTION_INDICIES = [
+    'caidi',
+    'saidi',
+    'saifi',
+]
+
 
 """dict: A dictionary of datasets (keys) and keywords (values). """
 
@@ -2692,17 +2701,8 @@
         # Added by AES for NM table; used for NNM table
         'current_flow_type': pd.CategoricalDtype(categories=['AC', 'DC']),
         'current_planned_operating_date': 'datetime64[ns]',
-<<<<<<< HEAD
-        # Used by AES for NM table and R table (made float because R table was being finicky / throwing the error: cannot safely cast non-equivalent float64 to int64)
-        'customers': float,
-        'customer_class': pd.CategoricalDtype(categories=[
-            "residential", "commercial", "industrial", "transportation",
-            "dircnct", "other", "total",
-        ]),
-=======
-        'customers': pd.Int64Dtype(),  # Used by AES for NM table
+        'customers': float,  # pd.Int64Dtype(),  # Used by AES for NM table
         'customer_class': pd.CategoricalDtype(categories=CUSTOMER_CLASSES),
->>>>>>> f63f9466
         'customer_incentives_cost': float,  # Added by AES for DR table
         'daily_digital_access_customers': float,  # Added by AES for AMI table
         'data_observed': pd.BooleanDtype(),  # Used by AES for OD table
