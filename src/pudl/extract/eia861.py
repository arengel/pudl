--- conflicted
+++ resolved
@@ -6,18 +6,10 @@
 This code is for use analyzing EIA Form 861 data.
 
 """
-<<<<<<< HEAD
-
-=======
->>>>>>> 5ed678a5
 import logging
 
 import pandas as pd
 
-<<<<<<< HEAD
-import pudl.extract.excel as excel
-=======
->>>>>>> 5ed678a5
 from pudl import constants as pc
 from pudl.extract import excel as excel
 
