"""Retrieves data from EIA Form 923 spreadsheets for analysis.

This modules pulls data from EIA's published Excel spreadsheets.

This code is for use analyzing EIA Form 923 data. Currenly only
years 2009-2016 work, as they share nearly identical file formatting.
"""
import pandas as pd

from pudl.extract import excel
<<<<<<< HEAD
from pudl.helpers import fix_leading_zero_gen_ids, get_logger
=======
from pudl.helpers import remove_leading_zeros_from_numeric_strings
>>>>>>> f13904e4
from pudl.settings import Eia923Settings

logger = get_logger(__name__)


class Extractor(excel.GenericExtractor):
    """Extractor for EIA form 923."""

    def __init__(self, *args, **kwargs):
        """Initialize the module.

        Args:
            ds (:class:datastore.Datastore): Initialized datastore.
        """
        self.METADATA = excel.Metadata("eia923")
        self.BLACKLISTED_PAGES = ["plant_frame"]
        self.cols_added = []
        super().__init__(*args, **kwargs)

    # Pages not supported by the metadata:
    # puerto_rico, github issue #457
    # energy_storage, github issue #458
    # oil_stocks, coal_stocks, petcoke_stocks

    def process_raw(self, df, page, **partition):
        """Drops reserved columns."""
        to_drop = [c for c in df.columns if c[:8] == "reserved"]
        df.drop(to_drop, axis=1, inplace=True)
        df = df.rename(columns=self._metadata.get_column_map(page, **partition))
        self.cols_added = []
        # Eventually we should probably make this a transform
        if "generator_id" in df.columns:
            df = remove_leading_zeros_from_numeric_strings(
                df=df, col_name="generator_id"
            )
        # the 2021 early release data had some ding dang "."'s and nulls in the year column
        if "report_year" in df.columns:
            mask = (df.report_year == ".") | df.report_year.isnull()
            logger.debug(
                f"{page}: replacing {len(df[mask])} nulls/bad values in `report_year` column with {partition['year']}"
            )
            df.loc[mask, "report_year"] = partition["year"]
        df = self.add_data_maturity(df, page, **partition)
        return df

    def extract(self, settings: Eia923Settings = Eia923Settings()):
        """Extracts dataframes.

        Returns dict where keys are page names and values are
        DataFrames containing data across given years.

        Args:
            settings: Object containing validated settings
                relevant to EIA 923. Contains the tables and years to be loaded
                into PUDL.
        """
        return super().extract(year=settings.years)

    @staticmethod
    def process_renamed(df, page, **partition):
        """Cleans up unnamed_0 column in stocks page, drops invalid plan_id_eia rows."""
        if page == "stocks":
            df = df.rename(columns={"unnamed_0": "census_division_and_state"})
        # Drop the fields with plant_id_eia 99999 or 999999.
        # These are state index
        # Add leading zeros to county FIPS in fuel_receipts_costs
        else:
            if page == "fuel_receipts_costs":
                df.county_id_fips = df.county_id_fips.str.rjust(3, "0")
            df = df[~df.plant_id_eia.isin([99999, 999999])]
        return df

    @staticmethod
    def process_final_page(df, page):
        """Removes reserved columns from the final dataframe."""
        to_drop = [c for c in df.columns if c[:8] == "reserved"]
        df.drop(columns=to_drop, inplace=True, errors="ignore")
        return df

    @staticmethod
    def get_dtypes(page, **partition):
        """Returns dtypes for plant id columns and county FIPS column."""
        return {
            "Plant ID": pd.Int64Dtype(),
            "Plant Id": pd.Int64Dtype(),
            "Coalmine County": pd.StringDtype(),
            "CoalMine_County": pd.StringDtype(),
            "Coalmine\nCounty": pd.StringDtype(),
        }<|MERGE_RESOLUTION|>--- conflicted
+++ resolved
@@ -8,11 +8,7 @@
 import pandas as pd
 
 from pudl.extract import excel
-<<<<<<< HEAD
-from pudl.helpers import fix_leading_zero_gen_ids, get_logger
-=======
-from pudl.helpers import remove_leading_zeros_from_numeric_strings
->>>>>>> f13904e4
+from pudl.helpers import get_logger, remove_leading_zeros_from_numeric_strings
 from pudl.settings import Eia923Settings
 
 logger = get_logger(__name__)
@@ -52,7 +48,8 @@
         if "report_year" in df.columns:
             mask = (df.report_year == ".") | df.report_year.isnull()
             logger.debug(
-                f"{page}: replacing {len(df[mask])} nulls/bad values in `report_year` column with {partition['year']}"
+                f"{page}: replacing {len(df[mask])} nulls/bad values in `report_year` "
+                f"column with {partition['year']}"
             )
             df.loc[mask, "report_year"] = partition["year"]
         df = self.add_data_maturity(df, page, **partition)
