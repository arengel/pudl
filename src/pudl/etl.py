"""
Run the PUDL ETL Pipeline.

The PUDL project integrates several different public data sets into well
normalized data packages allowing easier access and interaction between all
each dataset. This module coordinates the extract/transfrom/load process for
data from:

 - US Energy Information Agency (EIA):
   - Form 860 (eia860)
   - Form 923 (eia923)
 - US Federal Energy Regulatory Commission (FERC):
   - Form 1 (ferc1)
 - US Environmental Protection Agency (EPA):
   - Continuous Emissions Monitory System (epacems)
   - Integrated Planning Model (epaipm)

"""
import io
import itertools
import logging
import tarfile
import uuid
from datetime import timedelta
from pathlib import Path

import pandas as pd
import prefect
from prefect import task, unmapped
from prefect.engine import cache_validators
from prefect.engine.cache_validators import all_inputs
from prefect.engine.executors import DaskExecutor
from prefect.engine.results import LocalResult
from prefect.tasks.gcp import GCSUpload

import pudl
from pudl import constants as pc
from pudl.extract.ferc1 import SqliteOverwriteMode
from pudl.workspace.datastore import Datastore

logger = logging.getLogger(__name__)


@task
def merge_dataframe_maps(apply_dtypes=None, **kwargs):
    """Aggregates series of dicts into single dict.

    Each named argument can be either dict or list of dicts.

    Returns:
        aggregated dict encompassing key,value mapping from all inputs.
    """
    final_map = {}
    for _, input_map in kwargs.items():
        if type(input_map) == dict:
            final_map.update(input_map)
        elif type(input_map) == list:
            for df_map in input_map:
                final_map.update(df_map)
        else:
            raise AssertionError(
                f'Invalid input type for merge_dataframe_map: {type(input_map)}')
    if apply_dtypes:
        final_map = pudl.helpers.convert_dfs_dict_dtypes(final_map, apply_dtypes)
    return final_map


def _validate_params_partition(etl_params_og, tables):
    # if there is a `partition` in the package settings..
    partition_dict = {}
    try:
        partition_dict = etl_params_og['partition']
        # it should be a dictionary with tables (keys) and partitions (values)
        # so for each table, grab the list of the corresponding partition.
        for table in tables:
            try:
                for part in partition_dict[table]:
                    if part not in etl_params_og.keys():
                        raise AssertionError('Partion not recognized')
            except KeyError:
                pass
    except KeyError:
        partition_dict['partition'] = None
    return(partition_dict)


<<<<<<< HEAD
def _all_params_present(params, required_params):
    """Returns true iff all params in required_params are defined and nonempty."""
    for p in required_params:
        if not params.get(p):
            return False
    return True


class DatasetPipeline:
    """This object encapsulates the logic for processing pudl dataset.

    When instantiated, it will extract the relevant dataset parameters,
    determine if any tasks need to be run and attaches relevant prefect
    tasks to the provided flow.

    When implementing subclasses of this, you should:
    - set DATASET class attribute
    - implement validate_params() method
    - implement build() method
    """

    DATASET = None

    def __init__(self, pudl_settings, dataset_list, flow, datapkg_name=None, etl_settings=None,
                 clobber=False, datastore: pudl.workspace.datastore.Datastore = None):
        """Initialize Pipeline object and construct prefect tasks.

        Args:
            pudl_settings (dict): overall configuration (paths and such)
            dataset_list (list): list of named datasets associated with this bundle
            flow (prefect.Flow): attach prefect tasks to this flow
            datapkg_name (str): fully qualified name of the datapackage/bundle
            etl_settings (dict): the complete ETL configuration
            clobber (bool): if True, then existing outputs will be clobbered
        """
        if not self.DATASET:
            raise NotImplementedError(
                f'{self.__cls__.__name__}: missing DATASET attribute')
        self.flow = flow
        self.pipeline_params = None
        self.pudl_settings = pudl_settings
        self.output_dataframes = None
        self.pipeline_params = self._get_dataset_params(dataset_list)
        self.datapkg_name = datapkg_name
        self.etl_settings = etl_settings
        self.clobber = clobber
        self.datastore = datastore
        if self.pipeline_params:
            self.pipeline_params = self.validate_params(self.pipeline_params)
            self.output_dataframes = self.build(self.pipeline_params)

    def _get_dataset_params(self, dataset_list):
        """Return params that match self.DATASET.

        Args:
          dataset_list: list of dataset parameters to search for the matching params
          structure
        """
        matching_ds = []
        for ds in dataset_list:
            if self.DATASET in ds:
                matching_ds.append(ds[self.DATASET])
        if not matching_ds:
            return None
        if len(matching_ds) > 1:
            raise AssertionError(
                f'Non-unique settings found for dataset {self.DATASET}')
        return matching_ds[0]

    @staticmethod
    def validate_params(datapkg_settings):
        """Validates pipeline parameters/settings.

        Returns:
          (dict) normalized datapkg parameters
        """
        raise NotImplementedError('Please implement pipeline validate_settings method')

    def build(self, etl_params):
        """Add pipeline tasks to the flow.

        Args:
          etl_params: parameters for this pipeline (returned by self.validate_params)
        """
        raise NotImplementedError(
            f'{self.__name__}: Please implement pipeline build method.')

    def get_outputs(self):
        """Returns prefect.Result which contains the output of the pipeline.

        It is expected that the result is a dataframe map which maps table names
        to pandas.DataFrame objects.
        """
        return self.output_dataframes

    def get_table(self, table_name):
        """Returns DataFrame for given table that is emitted by the pipeline.

        This is intended to be used to link pipeline outputs to other prefect tasks.
        It does not actually return the pandas.DataFrame directly but rather creates
        prefect task that scans through the results of this pipeline run and extracts
        the table of interest.

        Args:
          table_name: Name of the table to be returned.

        Returns:
          (prefect.Task) task which returns pandas.DataFrame for the requested table.
        """
        # TODO(rousik): once we break down tasks to table-level granularity, this
        # extraction task/functionality may no longer be needed.
        with self.flow:
            return _extract_table(self.get_outputs(), table_name)

    @classmethod
    def get_pipeline_for_dataset(cls, dataset):
        """Returns subclass of DatasetPipeline associated with the given dataset."""
        for subclass in cls.__subclasses__():
            if subclass.DATASET == dataset:
                return subclass
        return None
=======
def check_for_bad_years(try_years, dataset):
    """Check for bad data years."""
    bad_years = [
        y for y in try_years
        if y not in pc.working_partitions[dataset]['years']]
    if bad_years:
        raise AssertionError(f"Unrecognized {dataset} years: {bad_years}")


def check_for_bad_tables(try_tables, dataset):
    """Check for bad data tables."""
    bad_tables = [t for t in try_tables if t not in pc.pudl_tables[dataset]]
    if bad_tables:
        raise AssertionError(f"Unrecognized {dataset} table: {bad_tables}")

###############################################################################
# EIA EXPORT FUNCTIONS
###############################################################################


def _validate_params_eia(etl_params):
    # extract all of the etl_params for the EIA ETL function
    # empty dictionary to compile etl_params
    eia_input_dict = {}
    # when nothing is set in the settings file, the years will default as none
    eia_input_dict['eia860_years'] = etl_params.get('eia860_years', [])

    # the tables will default to all of the tables if nothing is given
    eia_input_dict['eia860_tables'] = etl_params.get(
        'eia860_tables', pc.pudl_tables['eia860'])

    # if eia860_ytd updates flag isn't included, the default is to not load ytd
    eia_input_dict['eia860_ytd'] = etl_params.get('eia860_ytd', False)

    eia_input_dict['eia923_years'] = etl_params.get('eia923_years', [])

    eia_input_dict['eia923_tables'] = etl_params.get(
        'eia923_tables', pc.pudl_tables['eia923'])

    # if we are only extracting 860, we also need to pull in the
    # boiler_fuel_eia923 table. this is for harvesting and also for the boiler
    # generator association
    if not eia_input_dict['eia923_years'] and eia_input_dict['eia860_years']:
        eia_input_dict['eia923_years'] = eia_input_dict['eia860_years']
        eia_input_dict['eia923_tables'] = [
            'boiler_fuel_eia923', 'generation_eia923']

    # if someone is trying to generate 923 without 860... well that won't work
    # so we're forcing the same 860 years.
    if not eia_input_dict['eia860_years'] and eia_input_dict['eia923_years']:
        eia_input_dict['eia860_years'] = eia_input_dict['eia923_years']

    eia860m_year = pd.to_datetime(
        pc.working_partitions['eia860m']['year_month']).year
    if (eia_input_dict['eia860_ytd']
            and (eia860m_year in eia_input_dict['eia860_years'])):
        raise AssertionError(
            "Attempting to integrate an eia860m year "
            f"({eia860m_year}) that is within the eia860 years: "
            f"{eia_input_dict['eia860_years']}. Consider switching eia860_ytd "
            "parameter to False."
        )
    check_for_bad_tables(
        try_tables=eia_input_dict['eia923_tables'], dataset='eia923')
    check_for_bad_tables(
        try_tables=eia_input_dict['eia860_tables'], dataset='eia860')
    check_for_bad_years(
        try_years=eia_input_dict['eia860_years'], dataset='eia860')
    check_for_bad_years(
        try_years=eia_input_dict['eia923_years'], dataset='eia923')

    return eia_input_dict
>>>>>>> 13363766


###############################################################################
# EIA EXPORT FUNCTIONS
###############################################################################


@task(result=LocalResult(), target="{task_name}")  # noqa: FS003
def _load_static_tables_eia():
    """Populate static EIA tables with constants for use as foreign keys.

    There are many values specified within the data that are essentially
    constant, but which we need to store for data validation purposes, for use
    as foreign keys.  E.g. the list of valid EIA fuel type codes, or the
    possible state and country codes indicating a coal delivery's location of
    origin. For now these values are primarily stored in a large collection of
    lists, dictionaries, and dataframes which are specified in the
    pudl.constants module.  This function uses those data structures to
    populate a bunch of small infrastructural tables within packages that
    include EIA tables.

    """
    # create dfs for tables with static data from constants.
    fuel_type_eia923 = pd.DataFrame(
        {'abbr': list(pc.fuel_type_eia923.keys()),
         'fuel_type': list(pc.fuel_type_eia923.values())})

    prime_movers_eia923 = pd.DataFrame(
        {'abbr': list(pc.prime_movers_eia923.keys()),
         'prime_mover': list(pc.prime_movers_eia923.values())})

    fuel_type_aer_eia923 = pd.DataFrame(
        {'abbr': list(pc.fuel_type_aer_eia923.keys()),
         'fuel_type': list(pc.fuel_type_aer_eia923.values())})

    energy_source_eia923 = pd.DataFrame(
        {'abbr': list(pc.energy_source_eia923.keys()),
         'source': list(pc.energy_source_eia923.values())})

    transport_modes_eia923 = pd.DataFrame(
        {'abbr': list(pc.transport_modes_eia923.keys()),
         'mode': list(pc.transport_modes_eia923.values())})

    # compile the dfs in a dictionary, prep for dict_dump
<<<<<<< HEAD
    return {'fuel_type_eia923': fuel_type_eia923,
            'prime_movers_eia923': prime_movers_eia923,
            'fuel_type_aer_eia923': fuel_type_aer_eia923,
            'energy_source_eia923': energy_source_eia923,
            'transport_modes_eia923': transport_modes_eia923}


def pudl_task_target_name(**kwargs):
    """Constructs the path where ETL task result should be stored."""
    target_task = kwargs["task_full_name"]
    logger.debug(
        f'pudl_task_target_name for {target_task} has these kwargs: {sorted(kwargs)}')
    output_path = ''
    parsed_tags = dict(tag.split(':', maxsplit=1) for tag in kwargs["task_tags"])
    if 'datapkg' in parsed_tags:
        output_path += parsed_tags["datapkg"] + "/"
    output_path += kwargs["task_name"]
    return output_path

    # raise NotImplementedError('Booh, this actually does not work.')


@task(result=LocalResult(),
      target=pudl_task_target_name,
      cache_for=timedelta(days=1), cache_validator=all_inputs)
def _extract_eia860(params, datastore):
    return pudl.extract.eia860.Extractor(datastore).extract(params['eia860_years'])


@task(result=LocalResult(),
      target=pudl_task_target_name,
      cache_for=timedelta(days=1), cache_validator=all_inputs)
def _extract_eia923(params, datastore):
    return pudl.extract.eia923.Extractor(datastore).extract(params['eia923_years'])


@task(result=LocalResult(),
      target=pudl_task_target_name,
      cache_for=timedelta(days=1),
      cache_validator=cache_validators.partial_inputs_only(['params']))
def _transform_eia860(params, dfs):
    return pudl.transform.eia860.transform(dfs, params['eia860_tables'])


@task(result=LocalResult(),
      target=pudl_task_target_name,
      cache_for=timedelta(days=1),
      cache_validator=cache_validators.partial_inputs_only(['params']))
def _transform_eia923(params, dfs):
    return pudl.transform.eia923.transform(dfs, params['eia923_tables'])


@task(result=LocalResult(),
      target=pudl_task_target_name,
      cache_for=timedelta(days=1),
      cache_validator=cache_validators.partial_inputs_only(['params']))
def _transform_eia(params, dfs):
    return pudl.transform.eia.transform(
        dfs,
        eia860_years=params['eia860_years'],
        eia923_years=params['eia923_years'])
    # TODO(rousik): the above method could be replaced with @task annotation on eia.transform


class EiaPipeline(DatasetPipeline):
    """Runs eia923, eia860 and eia (entity extraction) tasks."""

    DATASET = 'eia'

    @staticmethod  # noqa: C901
    def validate_params(etl_params):
        """Validate and normalize eia parameters."""
        # extract all of the etl_params for the EIA ETL function
        # empty dictionary to compile etl_params
        eia_input_dict = {}
        # when nothing is set in the settings file, the years will default as none
        try:
            eia_input_dict['eia860_years'] = etl_params['eia860_years']
        except KeyError:
            eia_input_dict['eia860_years'] = []

        # the tables will default to all of the tables if nothing is given
        try:
            eia_input_dict['eia860_tables'] = etl_params['eia860_tables']
        except KeyError:
            eia_input_dict['eia860_tables'] = pc.pudl_tables['eia860']
=======
    static_dfs = {'fuel_type_eia923': fuel_type_eia923,
                  'prime_movers_eia923': prime_movers_eia923,
                  'fuel_type_aer_eia923': fuel_type_aer_eia923,
                  'energy_source_eia923': energy_source_eia923,
                  'transport_modes_eia923': transport_modes_eia923}

    # run dictionaries of prepped static tables through dict_dump to make CSVs
    pudl.load.csv.dict_dump(static_dfs,
                            "Static EIA Tables",
                            datapkg_dir=datapkg_dir)
    return list(static_dfs.keys())


def _add_eia_epacems_crosswalk(eia_transformed_dfs):
    """Add normalized EIA-EPA crosswalk tables to the transformed dfs dict."""
    assn_dfs = pudl.glue.eia_epacems.grab_clean_split()
    eia_transformed_dfs.update(assn_dfs)

    return eia_transformed_dfs


def _etl_eia(etl_params, datapkg_dir, pudl_settings):
    """Extract, transform and load CSVs for the EIA datasets.

    Args:
        etl_params (dict): ETL parameters required by this data source.
        datapkg_dir (path-like): The location of the directory for this
            package, wihch will contain a datapackage.json file and a data
            directory in which the CSV file are stored.
        pudl_settings (dict) : a dictionary filled with settings that mostly
            describe paths to various resources and outputs.

    Returns:
        list: Names of PUDL DB tables output by the ETL for this data source.

    """
    eia_inputs = _validate_params_eia(etl_params)
    eia860_tables = eia_inputs["eia860_tables"]
    eia860_years = eia_inputs["eia860_years"]
    eia860_ytd = eia_inputs["eia860_ytd"]
    eia923_tables = eia_inputs["eia923_tables"]
    eia923_years = eia_inputs["eia923_years"]

    if (
        (not eia923_tables or not eia923_years)
        and (not eia860_tables or not eia860_years)
    ):
        logger.info('Not loading EIA.')
        return []

    # generate CSVs for the static EIA tables, return the list of tables
    static_tables = _load_static_tables_eia(datapkg_dir)

    sandbox = pudl_settings.get("sandbox", False)
    ds = pudl.workspace.datastore.Datastore(
        Path(pudl_settings["pudl_in"]),
        sandbox=sandbox)
    # Extract EIA forms 923, 860
    eia923_raw_dfs = pudl.extract.eia923.Extractor(ds).extract(
        year=eia923_years)
    eia860_raw_dfs = pudl.extract.eia860.Extractor(ds).extract(
        year=eia860_years)
    # if we are trying to add the EIA 860M YTD data, then extract it and append
    if eia860_ytd:
        eia860m_raw_dfs = pudl.extract.eia860m.Extractor(ds).extract(
            year_month=pc.working_partitions['eia860m']['year_month'])
        eia860_raw_dfs = pudl.extract.eia860m.append_eia860m(
            eia860_raw_dfs=eia860_raw_dfs, eia860m_raw_dfs=eia860m_raw_dfs)

    # Transform EIA forms 923, 860
    eia860_transformed_dfs = pudl.transform.eia860.transform(
        eia860_raw_dfs, eia860_tables=eia860_tables)
    eia923_transformed_dfs = pudl.transform.eia923.transform(
        eia923_raw_dfs, eia923_tables=eia923_tables)
    # create an eia transformed dfs dictionary
    eia_transformed_dfs = eia860_transformed_dfs.copy()
    eia_transformed_dfs.update(eia923_transformed_dfs.copy())

    # Add EIA-EPA crosswalk tables
    eia_transformed_dfs = _add_eia_epacems_crosswalk(eia_transformed_dfs)

    # convert types..
    eia_transformed_dfs = pudl.helpers.convert_dfs_dict_dtypes(
        eia_transformed_dfs, 'eia')

    entities_dfs, eia_transformed_dfs = pudl.transform.eia.transform(
        eia_transformed_dfs,
        eia860_years=eia860_years,
        eia923_years=eia923_years,
        eia860_ytd=eia860_ytd,
    )
    # convert types..
    entities_dfs = pudl.helpers.convert_dfs_dict_dtypes(entities_dfs, 'eia')
>>>>>>> 13363766

        try:
            eia_input_dict['eia923_years'] = etl_params['eia923_years']
        except KeyError:
            eia_input_dict['eia923_years'] = []

        try:
            eia_input_dict['eia923_tables'] = etl_params['eia923_tables']
        except KeyError:
            eia_input_dict['eia923_tables'] = pc.pudl_tables['eia923']

        # if we are only extracting 860, we also need to pull in the
        # boiler_fuel_eia923 table. this is for harvesting and also for the boiler
        # generator association
        if not eia_input_dict['eia923_years'] and eia_input_dict['eia860_years']:
            eia_input_dict['eia923_years'] = eia_input_dict['eia860_years']
            eia_input_dict['eia923_tables'] = [
                'boiler_fuel_eia923', 'generation_eia923']

        # if someone is trying to generate 923 without 860... well that won't work
        # so we're forcing the same 860 years.
        if not eia_input_dict['eia860_years'] and eia_input_dict['eia923_years']:
            eia_input_dict['eia860_years'] = eia_input_dict['eia923_years']

        # Validate the etl_params
        if eia_input_dict['eia860_tables']:
            for table in eia_input_dict['eia860_tables']:
                if table not in pc.pudl_tables["eia860"]:
                    raise AssertionError(
                        f"Unrecognized EIA 860 table: {table}"
                    )

        if eia_input_dict['eia923_tables']:
            for table in eia_input_dict['eia923_tables']:
                if table not in pc.pudl_tables["eia923"]:
                    raise AssertionError(
                        f"Unrecogized EIA 923 table: {table}"
                    )

        for year in eia_input_dict['eia860_years']:
            if year not in pc.working_years['eia860']:
                raise AssertionError(f"Unrecognized EIA 860 year: {year}")

        for year in eia_input_dict['eia923_years']:
            if year not in pc.working_years['eia923']:
                raise AssertionError(f"Unrecognized EIA 923 year: {year}")
        if (not eia_input_dict['eia923_years']
                and not eia_input_dict['eia860_years']):
            return None
        else:
            return eia_input_dict

    def build(self, params):
        """Extract, transform and load CSVs for the EIA datasets."""
        if not (_all_params_present(params, ['eia923_tables', 'eia923_years']) or
                _all_params_present(params, ['eia860_tables', 'eia860_years'])):
            return None
        with self.flow:
            # @with prefect.context(datapkg_name=self.datapkg_name):
            with prefect.tags(f'datapkg:{self.datapkg_name}'):
                static_tables = _load_static_tables_eia()
                eia860_raw_dfs = _extract_eia860(params, self.datastore)
                eia860_out_dfs = _transform_eia860(params, eia860_raw_dfs)

                eia923_raw_dfs = _extract_eia923(params, self.datastore)
                eia923_out_dfs = _transform_eia923(params, eia923_raw_dfs)
                dfs = merge_dataframe_maps(eia860=eia860_out_dfs, eia923=eia923_out_dfs)
                out_dfs = _transform_eia(params, dfs)
                return merge_dataframe_maps(static_tables=static_tables, eia=out_dfs)


###############################################################################
# FERC1 EXPORT FUNCTIONS
###############################################################################
<<<<<<< HEAD
@task(result=LocalResult(), target="{task_name}")  # noqa: FS003
def _load_static_tables_ferc1():
=======
def _validate_params_ferc1(etl_params):
    ferc1_dict = {}
    # pull out the etl_params from the dictionary passed into this function
    ferc1_dict['ferc1_years'] = etl_params.get('ferc1_years', [None])

    # the tables will default to all of the tables if nothing is given
    ferc1_dict['ferc1_tables'] = etl_params.get(
        'ferc1_tables', pc.pudl_tables['ferc1'])

    ferc1_dict['debug'] = etl_params.get('debug', False)

    if not ferc1_dict['debug']:
        check_for_bad_tables(
            try_tables=ferc1_dict['ferc1_tables'], dataset='ferc1')

    if not ferc1_dict['ferc1_years']:
        return {}
    else:
        return ferc1_dict


def _load_static_tables_ferc1(datapkg_dir):
>>>>>>> 13363766
    """Populate static PUDL tables with constants for use as foreign keys.

    There are many values specified within the data that are essentially
    constant, but which we need to store for data validation purposes, for use
    as foreign keys.  E.g. the list of valid EIA fuel type codes, or the
    possible state and country codes indicating a coal delivery's location of
    origin. For now these values are primarily stored in a large collection of
    lists, dictionaries, and dataframes which are specified in the
    pudl.constants module.  This function uses those data structures to
    populate a bunch of small infrastructural tables within the PUDL DB.
    """
    # create dfs for tables with static data from constants.
    ferc_accounts = (
        pc.ferc_electric_plant_accounts
        .drop('row_number', axis=1)
        .replace({'ferc_account_description': r'\s+'}, ' ', regex=True)
        .rename(columns={'ferc_account_description': 'description'})
    )

    ferc_depreciation_lines = (
        pc.ferc_accumulated_depreciation
        .drop('row_number', axis=1)
        .rename(columns={'ferc_account_description': 'description'})
    )

    # compile the dfs in a dictionary, prep for dict_dump
    return {
        'ferc_accounts': ferc_accounts,
        'ferc_depreciation_lines': ferc_depreciation_lines
    }


@task(result=LocalResult(), cache_for=timedelta(days=1), cache_validator=all_inputs)
def _extract_ferc1(params, pudl_settings):
    return pudl.extract.ferc1.extract(
        ferc1_tables=params['ferc1_tables'],
        ferc1_years=params['ferc1_years'],
        pudl_settings=pudl_settings)


<<<<<<< HEAD
@task(result=LocalResult(), cache_for=timedelta(days=1), cache_validator=all_inputs)
def _transform_ferc1(params, dfs):
    return pudl.transform.ferc1.transform(
        dfs, ferc1_tables=params['ferc1_tables'])
=======
###############################################################################
# EPA CEMS EXPORT FUNCTIONS
###############################################################################
def _validate_params_epacems(etl_params):
    epacems_dict = {}
    # pull out the etl_params from the dictionary passed into this function
    try:
        epacems_dict['epacems_years'] = etl_params['epacems_years']
    except KeyError:
        epacems_dict['epacems_years'] = []
    # the states will default to all of the states if nothing is given
    try:
        epacems_dict['epacems_states'] = etl_params['epacems_states']
    except KeyError:
        epacems_dict['epacems_states'] = []
    # if states are All, then we grab all of the states from constants
    if epacems_dict['epacems_states']:
        if epacems_dict['epacems_states'][0].lower() == 'all':
            epacems_dict['epacems_states'] = pc.working_partitions['epacems']['states']

    # CEMS is ALWAYS going to be partitioned by year and state. This means we
    # are functinoally removing the option to not partition or partition
    # another way. Nonetheless, we are adding it in here because we still need
    # to know what the partitioning is like for the metadata generation
    # (it treats partitioned tables differently).
    epacems_dict['partition'] = {'hourly_emissions_epacems':
                                 ['epacems_years', 'epacems_states']}
    # this is maybe unnecessary because we are hardcoding the partitions, but
    # we are still going to validate that the partitioning is
    epacems_dict['partition'] = _validate_params_partition(
        epacems_dict, [pc.epacems_tables])
    if not epacems_dict['partition']:
        raise AssertionError(
            'No partition found for EPA CEMS.'
            'EPA CEMS requires either states or years as a partion'
        )

    if not epacems_dict['epacems_years'] or not epacems_dict['epacems_states']:
        return None
    else:
        return epacems_dict
>>>>>>> 13363766


@task(result=LocalResult(), cache_for=timedelta(days=1), cache_validator=all_inputs)
def _extract_table(df_map, table_name):
    if table_name not in df_map:
        raise KeyError(f'Table {table_name} not found in {sorted(df_map)}')
    return df_map.get(table_name)


class Ferc1Pipeline(DatasetPipeline):
    """Runs ferc1 tasks."""

<<<<<<< HEAD
    DATASET = 'ferc1'
=======
    """
    epacems_dict = pudl.etl._validate_params_epacems(etl_params)
    epacems_years = epacems_dict['epacems_years']
    epacems_states = epacems_dict['epacems_states']
    # If we're not doing CEMS, just stop here to avoid printing messages like
    # "Reading EPA CEMS data...", which could be confusing.
    if not epacems_states or not epacems_years:
        logger.info('Not ingesting EPA CEMS.')

    # NOTE: This a generator for raw dataframes
    sandbox = pudl_settings.get("sandbox", False)
    ds = pudl.extract.epacems.EpaCemsDatastore(
        Path(pudl_settings["pudl_in"]),
        sandbox=sandbox)
    epacems_raw_dfs = pudl.extract.epacems.extract(
        epacems_years, epacems_states, ds)

    # NOTE: This is a generator for transformed dataframes
    epacems_transformed_dfs = pudl.transform.epacems.transform(
        epacems_raw_dfs=epacems_raw_dfs,
        datapkg_dir=datapkg_dir)

    logger.info("Loading tables from EPA CEMS into PUDL:")
    if logger.isEnabledFor(logging.INFO):
        start_time = time.monotonic()
    epacems_tables = []
    # run the cems generator dfs through the load step
    for transformed_df_dict in epacems_transformed_dfs:
        pudl.load.csv.dict_dump(transformed_df_dict,
                                "EPA CEMS",
                                datapkg_dir=datapkg_dir)
        epacems_tables.append(list(transformed_df_dict.keys())[0])
    if logger.isEnabledFor(logging.INFO):
        delta_t = time.strftime("%H:%M:%S", time.gmtime(
            time.monotonic() - start_time))
        time_message = f"Loading EPA CEMS took {delta_t}"
        logger.info(time_message)
        start_time = time.monotonic()

    return epacems_tables
>>>>>>> 13363766

    def __init__(self, *args, overwrite_ferc1_db=SqliteOverwriteMode.ALWAYS, **kwargs):
        """Initializes ferc1 pipeline, optionally creates ferc1 sqlite database."""
        self.overwrite_ferc1_db = overwrite_ferc1_db
        super().__init__(*args, **kwargs)

    @staticmethod  # noqa: C901
    def validate_params(etl_params):
        """Validate and normalize ferc1 parameters."""
        ferc1_dict = {}
        # pull out the etl_params from the dictionary passed into this function
        try:
            ferc1_dict['ferc1_years'] = etl_params['ferc1_years']
        except KeyError:
            ferc1_dict['ferc1_years'] = [None]
        # the tables will default to all of the tables if nothing is given
        try:
            ferc1_dict['ferc1_tables'] = etl_params['ferc1_tables']
        except KeyError:
            ferc1_dict['ferc1_tables'] = pc.pudl_tables['ferc1']

        try:
            ferc1_dict['debug'] = etl_params['debug']
        except KeyError:
            ferc1_dict['debug'] = False

        if (not ferc1_dict['debug']) and (ferc1_dict['ferc1_tables']):
            for table in ferc1_dict['ferc1_tables']:
                if table not in pc.pudl_tables["ferc1"]:
                    raise AssertionError(
                        f"Unrecognized FERC table: {table}."
                    )
        if not ferc1_dict['ferc1_years']:
            return {}
        else:
            return ferc1_dict

    def build(self, params):
        """Add ferc1 tasks to the flow."""
        if not _all_params_present(params, ['ferc1_years', 'ferc1_tables']):
            return None
        with self.flow:
            # ferc1_to_sqlite task should only happen once.
            # Only add this task to the flow if it is not already present.
            if not self.flow.get_tasks(name='ferc1_to_sqlite'):
                pudl.extract.ferc1.ferc1_to_sqlite(
                    self.etl_settings, 
                    self.pudl_settings,
                    datastore=self.datastore, 
                    overwrite=self.overwrite_ferc1_db)
                # TODO(rousik): wire the clobber argument to commandline flag,
                # --create-ferc1-sqlite=always|once|never
            raw_dfs = _extract_ferc1(params, self.pudl_settings,
                                     upstream_tasks=self.flow.get_tasks(name='ferc1_to_sqlite'))
            dfs = _transform_ferc1(params, raw_dfs)
            return merge_dataframe_maps(
                static_tables=_load_static_tables_ferc1(),
                dfs=dfs)


class EpaCemsPipeline(DatasetPipeline):
    """Runs epacems tasks."""

    DATASET = 'epacems'

    def __init__(self, *args, eia_pipeline=None, **kwargs):
        """Initializes epacems pipeline, hooks it to the existing eia pipeline.

        epacems depends on the plants_entity_eia table that is generated by the
        EiaPipeline. If epacems is run, it will pull this table from the existing
        eia pipeline.

        Args:
          eia_pipeline: instance of EiaPipeline that holds the plants_entity_eia
            table.
        """
        self.eia_pipeline = eia_pipeline
        super().__init__(*args, **kwargs)

    @staticmethod
    def validate_params(etl_params):
        """Validate and normalize epacems parameters."""
        epacems_dict = {}
        # pull out the etl_params from the dictionary passed into this function
        try:
            epacems_dict['epacems_years'] = etl_params['epacems_years']
        except KeyError:
            epacems_dict['epacems_years'] = []
        # the states will default to all of the states if nothing is given
        try:
            epacems_dict['epacems_states'] = etl_params['epacems_states']
        except KeyError:
            epacems_dict['epacems_states'] = []
        # if states are All, then we grab all of the states from constants
        if epacems_dict['epacems_states']:
            if epacems_dict['epacems_states'][0].lower() == 'all':
                epacems_dict['epacems_states'] = list(pc.cems_states.keys())

        # CEMS is ALWAYS going to be partitioned by year and state. This means we
        # are functinoally removing the option to not partition or partition
        # another way. Nonetheless, we are adding it in here because we still need
        # to know what the partitioning is like for the metadata generation
        # (it treats partitioned tables differently).
        epacems_dict['partition'] = {'hourly_emissions_epacems':
                                     ['epacems_years', 'epacems_states']}
        # this is maybe unnecessary because we are hardcoding the partitions, but
        # we are still going to validate that the partitioning is
        epacems_dict['partition'] = _validate_params_partition(
            epacems_dict, [pc.epacems_tables])
        if not epacems_dict['partition']:
            raise AssertionError(
                'No partition found for EPA CEMS.'
                'EPA CEMS requires either states or years as a partion'
            )

        if not epacems_dict['epacems_years'] or not epacems_dict['epacems_states']:
            return None
        else:
            return epacems_dict

    def build(self, params):
        """Add epacems tasks to the flow."""
        if not _all_params_present(params, ['epacems_states', 'epacems_years']):
            return None
        with self.flow:
            plants = pudl.transform.epacems.load_plant_utc_offset(
                _extract_table(self.eia_pipeline.get_outputs(), 'plants_entity_eia'))

            partitions = [
                pudl.extract.epacems.EpaCemsPartition(year=y, state=s)
                for y, s in itertools.product(params["epacems_years"], params["epacems_states"])]
            raw_dfs = pudl.extract.epacems.extract_fragment.map(
                datastore=unmapped(self.datastore), partition=partitions)
            tf_dfs = pudl.transform.epacems.transform_fragment.map(
                raw_dfs,
                plant_utc_offset=unmapped(plants))
            return merge_dataframe_maps(fragments=tf_dfs)


##############################################################################
# EPA IPM ETL FUNCTIONS
###############################################################################
@task(result=LocalResult(), target="{task_name}")  # noqa: FS003
def _load_static_tables_epaipm():
    """
    Populate static PUDL tables with constants for use as foreign keys.

    For IPM, there is only one list of regional id's stored in constants that
    we want to load as a tabular resource because many of the other tabular
    resources in IPM rely on the regional_id_epaipm as a foreign key.

    Args:
        datapkg_dir (path-like): The location of the directory for this
            package. The data package directory will be a subdirectory in the
            `datapkg_dir` directory, with the name of the package as the
            name of the subdirectory.

    Returns:
        list: names of tables which were loaded.

    """
    # compile the dfs in a dictionary, prep for dict_dump
    return {'regions_entity_epaipm':
            pd.DataFrame(
                pc.epaipm_region_names, columns=['region_id_epaipm'])}


@task(result=LocalResult(), cache_for=timedelta(days=1), cache_validator=all_inputs)
def _extract_epaipm(params, datastore):
    return pudl.extract.epaipm.extract(params['epaipm_tables'], datastore)


@task(result=LocalResult(), cache_for=timedelta(days=1), cache_validator=all_inputs)
def _transform_epaipm(params, dfs):
    return pudl.transform.epaipm.transform(dfs, params['epaipm_tables'])


class EpaIpmPipeline(DatasetPipeline):
    """Runs epaipm tasks."""

    DATASET = 'epaipm'

    @staticmethod
    def validate_params(etl_params):
        """Validate and normalize epaipm parameters."""
        epaipm_dict = {}
        # pull out the etl_params from the dictionary passed into this function
        try:
            epaipm_dict['epaipm_tables'] = etl_params['epaipm_tables']
        except KeyError:
            epaipm_dict['epaipm_tables'] = []
        if not epaipm_dict['epaipm_tables']:
            return {}
        return epaipm_dict

    def build(self, params):
        """Add epaipm tasks to the flow."""
        if not _all_params_present(params, ['epaipm_tables']):
            return None
        with self.flow:
            # TODO(rousik): annotate epaipm extract/transform methods with @task decorators
            return merge_dataframe_maps(
                static_tables=_load_static_tables_epaipm(),
                dfs=_transform_epaipm(params, _extract_epaipm(params, self.datastore)))


###############################################################################
# GLUE EXPORT FUNCTIONS
###############################################################################
@task(result=LocalResult(),
      target=pudl_task_target_name,
      cache_for=timedelta(days=1))
def _transform_glue(params):
    # TODO(rousik): replace this thin wrapper with @task annotation on ferc1_eia.glue()
    return pudl.glue.ferc1_eia.glue(ferc1=params['ferc1'], eia=params['eia'])


class GluePipeline(DatasetPipeline):
    """Runs glue tasks combining eia/ferc1 results."""

    DATASET = 'glue'

    @staticmethod
    def validate_params(etl_params):
        """Validate and normalize glue parameters."""
        glue_dict = {}
        # pull out the etl_params from the dictionary passed into this function
        try:
            glue_dict['ferc1'] = etl_params['ferc1']
        except KeyError:
            glue_dict['ferc1'] = False
        try:
            glue_dict['eia'] = etl_params['eia']
        except KeyError:
            glue_dict['eia'] = False
        if not glue_dict['ferc1'] and not glue_dict['eia']:
            return {}
        else:
            return glue_dict

    def build(self, params):
        """Add glue tasks to the flow."""
        if not params.get('ferc1') and not params.get('eia'):
            return None
        with self.flow:
            return _transform_glue(params)


###############################################################################
# Coordinating functions
###############################################################################
def _insert_glue_settings(dataset_dicts):
    """Add glue settings into data package settings if this is a glue-y dataset.

    Args:
        dataset_dicts (iterable): A list of dictionaries with dataset codes
            as the keys (e.g. eia, ferc1), and dictionaries of etl paramaters
            as the values.

    Returns:
        list: An updated version of dataset_dicts which includes any glue data
        required to stick together the datasets being loaded.

    """
    # if there are valid datasets in the settings, we need to check if any
    # of these
    if dataset_dicts:
        glue_param = {'ferc1': False,
                      'eia': False}
        datasets_w_glue = ['ferc1', 'eia']
        for dataset_input in dataset_dicts:
            for dataset in dataset_input:
                if dataset in datasets_w_glue:
                    if dataset == 'ferc1':
                        glue_param['ferc1'] = True
                    if dataset == 'eia':
                        glue_param['eia'] = True
        validated_glue_params = GluePipeline.validate_params(glue_param)
        if validated_glue_params:
            dataset_dicts.extend([{'glue': validated_glue_params}])
    return dataset_dicts


def _add_missing_parameters(flattened_params_dict):
    """Add the standard etl parameters if they are missing."""
    standard_params = ['ferc1_years',
                       'eia923_years',
                       'eia860_years',
                       'epacems_years',
                       'epacems_states']
    for param in standard_params:
        try:
            _ = flattened_params_dict[param]
        except KeyError:
            flattened_params_dict[param] = []
    return flattened_params_dict


def get_flattened_etl_parameters(datapkg_bundle_settings):  # noqa: C901
    """
    Compile flattened etl parameters.

    The datapkg_bundle_settings is a list of dictionaries with the specific etl
    parameters for each dataset nested inside the dictionary. This function
    extracts the years, states, tables, etc. from the list datapackage settings
    and compiles them into one dictionary.


    Args:
        datapkg_bundle_settings (iterable): a list of data package parameters,
            with each element of the list being a dictionary specifying
            the data to be packaged.

    Returns:
        dict: dictionary of etl parameters with etl parameter names (keys)
        (i.e. ferc1_years, eia923_years) and etl parameters (values) (i.e. a
        list of years for ferc1_years)

    """
    flattened_parameters = []
    for datapkg in datapkg_bundle_settings:
        for settings_dataset_dict in datapkg['datasets']:
            for dataset in settings_dataset_dict:
                if settings_dataset_dict[dataset]:
                    flattened_parameters.append(settings_dataset_dict[dataset])
    flattened_params_dict = {}
    for dataset in flattened_parameters:
        for param in dataset:
            try:
                _ = flattened_params_dict[param]
                logger.debug(f'{param} is already present present')
                if flattened_params_dict[param] is True or False:
                    if flattened_params_dict[param] or dataset[param] is True:
                        flattened_params_dict[param] = True
                    else:
                        flattened_params_dict[param] = False
                elif isinstance(flattened_params_dict[param], list):
                    flattened_params_dict[param] = set(
                        flattened_params_dict[param] + dataset[param])
            except KeyError:
                flattened_params_dict[param] = dataset[param]
    flattened_params_dict = _add_missing_parameters(flattened_params_dict)
    return flattened_params_dict


def validate_params(datapkg_bundle_settings, pudl_settings):
    """
    Enforce validity of ETL parameters found in datapackage bundle settings.

    For each enumerated data package in the datapkg_bundle_settings, this
    function checks to ensure the input parameters for each of the datasets
    are consistent with the known input options. Most of those options are
    enumerated in pudl.constants. For each dataset, the years, states, tables,
    etc. are checked to ensure that they are valid and present. If parameters
    are not valid, assertions will be raised.

    There is some options that have default options or are hard coded during
    validation. Tables will typically be defaulted to all of the tables if
    they aren't set. CEMS is always going to be partitioned by year and state.
    This means we have functinoally removed the option to not partition or
    partition another way.

    Args:
        datapkg_bundle_settings (iterable): a list of data package parameters,
            with each element of the list being a dictionary specifying
            the data to be packaged.
        pudl_settings (dict): a dictionary describing paths to various
            resources and outputs.

    Returns:
        iterable: validated list of data package parameters, with each element
            of the list being a dictionary specitying the data to be packaged.

    """
    logger.info('reading and validating etl settings')
    # where we are going to compile the new validated settings
    validated_settings = []
    # for each of the packages, rebuild the settings
    for datapkg_settings in datapkg_bundle_settings:
        validated_datapkg_settings = {}
        # Required fields:
        validated_datapkg_settings.update({
            'name': datapkg_settings['name'],
            'title': datapkg_settings['title'],
            'description': datapkg_settings['description'],
        })
        # Optional fields...
        for field in ["version", "datapkg_bundle_doi"]:
            try:
                validated_datapkg_settings[field] = datapkg_settings[field]
            except KeyError:
                pass

        dataset_dicts = []
        for settings_dataset_dict in datapkg_settings['datasets']:
            for dataset in settings_dataset_dict:
                pipeline_cls = DatasetPipeline.get_pipeline_for_dataset(dataset)
                if not pipeline_cls:
                    raise AssertionError(
                        f'DatasetPipeline class for dataset {dataset} not found.')
                etl_params = pipeline_cls.validate_params(
                    settings_dataset_dict[dataset])
                validated_dataset_dict = {dataset: etl_params}
                if etl_params:
                    dataset_dicts.extend([validated_dataset_dict])
        dataset_dicts = _insert_glue_settings(dataset_dicts)
        if dataset_dicts:
            validated_datapkg_settings['datasets'] = dataset_dicts
            validated_settings.extend([validated_datapkg_settings])
    return validated_settings


def _create_synthetic_dependencies(flow, src_group, dst_group):
    src_tasks = flow.get_tasks(**src_group)
    dst_tasks = flow.get_tasks(**dst_group)
    logger.info(
        f'Linking {len(src_tasks)} to {len(dst_tasks)} [{src_group}] to [{dst_group}]')
    for i in src_tasks:
        for j in dst_tasks:
            flow.add_edge(i, j)


def etl(datapkg_settings, pudl_settings, flow=None, bundle_name=None,
        datapkg_builder=None, etl_settings=None, clobber=False,
        datastore=None,
        overwrite_ferc1_db=SqliteOverwriteMode.ALWAYS):
    """
    Run ETL process for data package specified by datapkg_settings dictionary.

    This is the coordinating function for generating all of the CSV's for a
    data package. For each of the datasets enumerated in the datapkg_settings,
    this function runs the dataset specific ETL function. Along the way, we are
    accumulating which tables have been loaded. This is useful for generating
    the metadata associated with the package.

    Args)
        datapkg_settings (dict): Validated ETL parameters for a single
            datapackage, originally read in from the PUDL ETL input file.
        output_dir (path-like): The individual datapackage directory, which
            will contain the datapackage.json file and the data directory.
        pudl_settings (dict): a dictionary describing paths to various
            resources and outputs.
        etl_settings (dict): the complete configuration for the ETL run.
        clobber (bool): if True then existing results will be overwritten.
        datastore (Datastore): Datastore that provides access to raw resources.
        overwrite_ferc1_db (SqliteOverwriteMode): controls how ferc1 db should
            be treated.

    Returns:
        list: List of the task results that hold name of the tables included in the output
        datapackage.

    """
    output_dir = datapkg_builder.get_datapkg_output_dir(datapkg_settings)
    pipelines = {}
    dataset_list = datapkg_settings['datasets']  # list of {dataset: params_dict}
    # For debugging purposes, print the dataset names
    dataset_names = set()
    for ds in dataset_list:
        dataset_names.update(ds.keys())
    logger.warning(
        f'Running etl with the following configurations: {sorted(dataset_names)}')

    # datapkg_name = datapkg_builder.get_datapkg_name(datapkg_settings)
    extra_params = {
        'ferc1': {'overwrite_ferc1_db': overwrite_ferc1_db},
    }
    # TODO(rousik): Perhaps datastore can be stored in prefect.context and accessed that
    # way.
    # TODO(rousik): we need to have a good way of configuring the datastore caching options
    # from commandline arguments here. Perhaps passing cmdline args by Datastore constructor
    # may do the trick?

    for pl_class in [Ferc1Pipeline, EiaPipeline, EpaIpmPipeline, GluePipeline]:
        pipelines[pl_class.DATASET] = pl_class(
            pudl_settings, dataset_list, flow,
            datapkg_name=datapkg_builder.get_datapkg_name(datapkg_settings),
            etl_settings=etl_settings,
            datastore=datastore,
            **extra_params.get(pl_class.DATASET, {}))
    # EpaCems pipeline is special because it needs to read the output of eia
    # pipeline

    pipelines['epacems'] = EpaCemsPipeline(
        pudl_settings,
        dataset_list,
        flow,
        eia_pipeline=pipelines['eia'],
        datastore=datastore)
    with flow:
        table_names = pudl.load.csv.write_datapackages.map(
            [pl.get_outputs() for pl in pipelines.values() if pl.get_outputs()],
            datapkg_dir=unmapped(output_dir))
        datapkg_builder(table_names, datapkg_settings)


class DatapackageBuilder(prefect.Task):
    """Builds and validates datapackages.

    Writes metadata for each data package and validates results.
    """

    def __init__(self, bundle_name, pudl_settings, doi, gcs_bucket=None, *args, **kwargs):
        """Constructs the datapackage builder.

        Args:
            bundle_name: top-level name of the bundle that is being
              built by this instance.
            pudl_settings: configuration object for this ETL run.
            doi: doi associated with the datapackages that are to be built.
            gcs_bucket (str): if specified, upload the archived datapackagers to this
              Google Cloud Storage bucket.
        """
        self.uuid = str(uuid.uuid4())
        self.doi = doi
        self.pudl_settings = pudl_settings
        self.bundle_dir = Path(pudl_settings["datapkg_dir"], bundle_name)
        self.bundle_name = bundle_name
        self.gcs_bucket = gcs_bucket
        logger.warning(f'DatapackageBuilder uuid is {self.uuid}')
        super().__init__(*args, **kwargs)

    def prepare_output_directories(self, clobber=False):
        """Create (or wipe and re-create) output directory for the bundle."""
        logger.info(f'Prep dir {self.bundle_dir}')
        pudl.helpers.prep_dir(self.bundle_dir, clobber=clobber)

    def make_datapkg_dir(self, datapkg_settings):
        """Create directory to hold the datapackage csv files."""
        (self.get_datapkg_output_dir(datapkg_settings) / "data").mkdir(parents=True)

    def get_datapkg_output_dir(self, datapkg_settings):
        """Returns path where datapkg files should be stored."""
        return Path(
            self.pudl_settings["datapkg_dir"],
            self.bundle_name,
            datapkg_settings["name"])

    def get_datapkg_name(self, datapkg_settings):
        """Returns fully qualified datapkg name in the form of bundle_name/datapkg."""
        return f'{self.bundle_name}/{datapkg_settings["name"]}'

    def run(self, list_of_df_maps, datapkg_settings):
        """Write metadata and validate contents."""
        unique_tables = set()
        for df_map in list_of_df_maps:
            unique_tables.update(df_map)
        datapkg_full_name = self.get_datapkg_name(datapkg_settings)
        tables = sorted(unique_tables)
        logger.info(f'Building metadata for {datapkg_full_name} with tables: {tables}')
        results = pudl.load.metadata.generate_metadata(
            datapkg_settings,
            tables,
            self.get_datapkg_output_dir(datapkg_settings),
            datapkg_bundle_uuid=self.uuid,
            datapkg_bundle_doi=self.doi)

        # Optionally upload files to Google Storage Bucket
        # TODO(rousik): this should probably be separated into its own task
        if self.gcs_bucket:
            full_datapkg_name = self.get_datapkg_name(datapkg_settings)
            blob = f'{self.uuid}/{self.doi}/{full_datapkg_name}.tgz'
            # Create in-memory tar archive
            tar_buffer = io.BytesIO()
            with tarfile.open(mode='w:gz', fileobj=tar_buffer) as tar:
                tar.add(self.get_datapkg_output_dir(datapkg_settings))
            # TODO(rousik): perhaps drop the tgz file to somewhere
            GCSUpload(bucket=self.gcs_bucket).run(
                data=tar_buffer.getvalue(),
                blob=blob)
        return results


def generate_datapkg_bundle(etl_settings,
                            pudl_settings,
                            datapkg_bundle_name,
                            datapkg_bundle_doi=None,
                            clobber=False,
                            use_dask_executor=False,
                            gcs_bucket=None,
                            overwrite_ferc1_db=SqliteOverwriteMode.ALWAYS,
                            show_flow_graph: bool = False,
                            use_local_cache: bool = True,
                            gcs_cache_path: str = None
                            ):
    """
    Coordinate the generation of data packages.

    For each bundle of packages laid out in the package_settings, this function
    generates data packages. First, the settings are validated (which runs
    through each of the settings listed in the package_settings). Then for
    each of the packages, run through the etl (extract, transform, load)
    functions, which generates CSVs. Then the metadata for the packages is
    generated by pulling from the metadata (which is a json file containing
    the schema for all of the possible pudl tables).

    Args:
        etl_settings (dict): ETL configuration object.
        pudl_settings (dict): a dictionary filled with settings that mostly
            describe paths to various resources and outputs.
        datapkg_bundle_name (str): name of directory you want the bundle of
            data packages to live.
        clobber (bool): If True and there is already a directory with data
            packages with the datapkg_bundle_name, the existing data packages
            will be deleted and new data packages will be generated in their
            place.
        use_dask_executor (bool): If True, launch local Dask cluster to run the
            ETL tasks on.
        gcs_bucket (str): if specified, upload the datapackage archives to this
            Google Cloud Bucket.
        use_local_cache (bool): controls whether datastore should be using local
            file cache.
        gcs_cache_path (str): controls whether datastore should be using Google
            Cloud Storage based cache.
        overwrite_ferc1_db (SqliteOverwriteMode): controls what to do with ferc1
            sqlite database. ALWAYS recreate, run the setup ONCE if the file does
            not exist or simply NEVER try to create ferc1 database.

    Returns:
        dict: A dictionary with datapackage names as the keys, and Python
        dictionaries representing tabular datapackage resource descriptors as
        the values, one per datapackage that was generated as part of the
        bundle.

    """
    # Generate a random UUID to identify this ETL run / data package bundle
    # Create, or delete and re-create the top level datapackage bundle directory:

    # datapkg_bundle_uuid = str(uuid.uuid4())
    # datapkg_bundle_dir = Path(pudl_settings["datapkg_dir"], datapkg_bundle_name)
    # _ = pudl.helpers.prep_dir(datapkg_bundle_dir, clobber=clobber)

    # metas = {}

    datapkg_bundle_settings = etl_settings['datapkg_bundle_settings']
    flow = prefect.Flow("PUDL ETL")
    datapkg_builder = DatapackageBuilder(
        datapkg_bundle_name, pudl_settings, doi=datapkg_bundle_doi,
        gcs_bucket=gcs_bucket)
    # Create, or delete and re-create the top level datapackage bundle directory:
    datapkg_builder.prepare_output_directories(clobber=clobber)

    # validate the settings from the settings file.
    validated_bundle_settings = validate_params(
        datapkg_bundle_settings, pudl_settings)

<<<<<<< HEAD
    local_cache_path = None
    if use_local_cache:
        local_cache_path = Path(pudl_settings["pudl_in"]) / "data"
    ds = Datastore(
        local_cache_path=local_cache_path,
        gcs_cache_path=gcs_cache_path,
        sandbox=pudl_settings.get("sandbox", False))
=======
    # Generate a random UUID to identify this ETL run / data package bundle
    datapkg_bundle_uuid = str(uuid.uuid4())
    datapkg_bundle_dir = Path(
        pudl_settings["datapkg_dir"], datapkg_bundle_name)
>>>>>>> 13363766

    # this is a list and should be processed by another task
    for datapkg_settings in validated_bundle_settings:
        datapkg_builder.make_datapkg_dir(datapkg_settings)
        etl(datapkg_settings,
            pudl_settings,
            flow=flow,
            bundle_name=datapkg_bundle_name,
            datapkg_builder=datapkg_builder,
            etl_settings=etl_settings,
            clobber=clobber,
            datastore=ds,
            overwrite_ferc1_db=overwrite_ferc1_db)

    # TODO(rousik): print out the flow structure
    if show_flow_graph:
        flow.visualize()
    if use_dask_executor:
        state = flow.run(executor=DaskExecutor(
            adapt_kwargs={'minimum': 2, 'maximum': 10}))
    else:
        state = flow.run()
    if show_flow_graph:
        flow.visualize(flow_state=state)
    # TODO(rousik): determine what kind of return value should happen here. For now lets just
    # not return anything.
    return {}<|MERGE_RESOLUTION|>--- conflicted
+++ resolved
@@ -84,13 +84,28 @@
     return(partition_dict)
 
 
-<<<<<<< HEAD
 def _all_params_present(params, required_params):
     """Returns true iff all params in required_params are defined and nonempty."""
     for p in required_params:
         if not params.get(p):
             return False
     return True
+
+
+def check_for_bad_years(try_years, dataset):
+    """Check for bad data years."""
+    bad_years = [
+        y for y in try_years
+        if y not in pc.working_partitions[dataset]['years']]
+    if bad_years:
+        raise AssertionError(f"Unrecognized {dataset} years: {bad_years}")
+
+
+def check_for_bad_tables(try_tables, dataset):
+    """Check for bad data tables."""
+    bad_tables = [t for t in try_tables if t not in pc.pudl_tables[dataset]]
+    if bad_tables:
+        raise AssertionError(f"Unrecognized {dataset} table: {bad_tables}")
 
 
 class DatasetPipeline:
@@ -206,81 +221,6 @@
             if subclass.DATASET == dataset:
                 return subclass
         return None
-=======
-def check_for_bad_years(try_years, dataset):
-    """Check for bad data years."""
-    bad_years = [
-        y for y in try_years
-        if y not in pc.working_partitions[dataset]['years']]
-    if bad_years:
-        raise AssertionError(f"Unrecognized {dataset} years: {bad_years}")
-
-
-def check_for_bad_tables(try_tables, dataset):
-    """Check for bad data tables."""
-    bad_tables = [t for t in try_tables if t not in pc.pudl_tables[dataset]]
-    if bad_tables:
-        raise AssertionError(f"Unrecognized {dataset} table: {bad_tables}")
-
-###############################################################################
-# EIA EXPORT FUNCTIONS
-###############################################################################
-
-
-def _validate_params_eia(etl_params):
-    # extract all of the etl_params for the EIA ETL function
-    # empty dictionary to compile etl_params
-    eia_input_dict = {}
-    # when nothing is set in the settings file, the years will default as none
-    eia_input_dict['eia860_years'] = etl_params.get('eia860_years', [])
-
-    # the tables will default to all of the tables if nothing is given
-    eia_input_dict['eia860_tables'] = etl_params.get(
-        'eia860_tables', pc.pudl_tables['eia860'])
-
-    # if eia860_ytd updates flag isn't included, the default is to not load ytd
-    eia_input_dict['eia860_ytd'] = etl_params.get('eia860_ytd', False)
-
-    eia_input_dict['eia923_years'] = etl_params.get('eia923_years', [])
-
-    eia_input_dict['eia923_tables'] = etl_params.get(
-        'eia923_tables', pc.pudl_tables['eia923'])
-
-    # if we are only extracting 860, we also need to pull in the
-    # boiler_fuel_eia923 table. this is for harvesting and also for the boiler
-    # generator association
-    if not eia_input_dict['eia923_years'] and eia_input_dict['eia860_years']:
-        eia_input_dict['eia923_years'] = eia_input_dict['eia860_years']
-        eia_input_dict['eia923_tables'] = [
-            'boiler_fuel_eia923', 'generation_eia923']
-
-    # if someone is trying to generate 923 without 860... well that won't work
-    # so we're forcing the same 860 years.
-    if not eia_input_dict['eia860_years'] and eia_input_dict['eia923_years']:
-        eia_input_dict['eia860_years'] = eia_input_dict['eia923_years']
-
-    eia860m_year = pd.to_datetime(
-        pc.working_partitions['eia860m']['year_month']).year
-    if (eia_input_dict['eia860_ytd']
-            and (eia860m_year in eia_input_dict['eia860_years'])):
-        raise AssertionError(
-            "Attempting to integrate an eia860m year "
-            f"({eia860m_year}) that is within the eia860 years: "
-            f"{eia_input_dict['eia860_years']}. Consider switching eia860_ytd "
-            "parameter to False."
-        )
-    check_for_bad_tables(
-        try_tables=eia_input_dict['eia923_tables'], dataset='eia923')
-    check_for_bad_tables(
-        try_tables=eia_input_dict['eia860_tables'], dataset='eia860')
-    check_for_bad_years(
-        try_years=eia_input_dict['eia860_years'], dataset='eia860')
-    check_for_bad_years(
-        try_years=eia_input_dict['eia923_years'], dataset='eia923')
-
-    return eia_input_dict
->>>>>>> 13363766
-
 
 ###############################################################################
 # EIA EXPORT FUNCTIONS
@@ -324,7 +264,6 @@
          'mode': list(pc.transport_modes_eia923.values())})
 
     # compile the dfs in a dictionary, prep for dict_dump
-<<<<<<< HEAD
     return {'fuel_type_eia923': fuel_type_eia923,
             'prime_movers_eia923': prime_movers_eia923,
             'fuel_type_aer_eia923': fuel_type_aer_eia923,
@@ -351,14 +290,19 @@
       target=pudl_task_target_name,
       cache_for=timedelta(days=1), cache_validator=all_inputs)
 def _extract_eia860(params, datastore):
-    return pudl.extract.eia860.Extractor(datastore).extract(params['eia860_years'])
+    dfs = pudl.extract.eia860.Extractor(datastore).extract(year=params['eia860_years'])
+    if params['eia860_ytd']:
+        eia860m_dfs = pudl.extract.eia860m.Extractor(datastore).extract(
+                year_month=pc.working_partitions['eia860m']['year_month'])
+        dfs = pudl.extract.eia860m.append_eia860m(dfs, eia860m_dfs)
+    return dfs
 
 
 @task(result=LocalResult(),
       target=pudl_task_target_name,
       cache_for=timedelta(days=1), cache_validator=all_inputs)
 def _extract_eia923(params, datastore):
-    return pudl.extract.eia923.Extractor(datastore).extract(params['eia923_years'])
+    return pudl.extract.eia923.Extractor(datastore).extract(year=params['eia923_years'])
 
 
 @task(result=LocalResult(),
@@ -377,15 +321,26 @@
     return pudl.transform.eia923.transform(dfs, params['eia923_tables'])
 
 
+def _add_eia_epacems_crosswalk(eia_transformed_dfs):
+    """Add normalized EIA-EPA crosswalk tables to the transformed dfs dict."""
+    assn_dfs = pudl.glue.eia_epacems.grab_clean_split()
+    eia_transformed_dfs.update(assn_dfs)
+
+    return eia_transformed_dfs
+
+
+
 @task(result=LocalResult(),
       target=pudl_task_target_name,
       cache_for=timedelta(days=1),
       cache_validator=cache_validators.partial_inputs_only(['params']))
 def _transform_eia(params, dfs):
+    dfs = _add_eia_epacems_crosswalk(dfs)
     return pudl.transform.eia.transform(
         dfs,
         eia860_years=params['eia860_years'],
-        eia923_years=params['eia923_years'])
+        eia923_years=params['eia923_years'],
+        eia860_ytd=params['eia860_ytd'])
     # TODO(rousik): the above method could be replaced with @task annotation on eia.transform
 
 
@@ -399,123 +354,15 @@
         """Validate and normalize eia parameters."""
         # extract all of the etl_params for the EIA ETL function
         # empty dictionary to compile etl_params
-        eia_input_dict = {}
-        # when nothing is set in the settings file, the years will default as none
-        try:
-            eia_input_dict['eia860_years'] = etl_params['eia860_years']
-        except KeyError:
-            eia_input_dict['eia860_years'] = []
-
-        # the tables will default to all of the tables if nothing is given
-        try:
-            eia_input_dict['eia860_tables'] = etl_params['eia860_tables']
-        except KeyError:
-            eia_input_dict['eia860_tables'] = pc.pudl_tables['eia860']
-=======
-    static_dfs = {'fuel_type_eia923': fuel_type_eia923,
-                  'prime_movers_eia923': prime_movers_eia923,
-                  'fuel_type_aer_eia923': fuel_type_aer_eia923,
-                  'energy_source_eia923': energy_source_eia923,
-                  'transport_modes_eia923': transport_modes_eia923}
-
-    # run dictionaries of prepped static tables through dict_dump to make CSVs
-    pudl.load.csv.dict_dump(static_dfs,
-                            "Static EIA Tables",
-                            datapkg_dir=datapkg_dir)
-    return list(static_dfs.keys())
-
-
-def _add_eia_epacems_crosswalk(eia_transformed_dfs):
-    """Add normalized EIA-EPA crosswalk tables to the transformed dfs dict."""
-    assn_dfs = pudl.glue.eia_epacems.grab_clean_split()
-    eia_transformed_dfs.update(assn_dfs)
-
-    return eia_transformed_dfs
-
-
-def _etl_eia(etl_params, datapkg_dir, pudl_settings):
-    """Extract, transform and load CSVs for the EIA datasets.
-
-    Args:
-        etl_params (dict): ETL parameters required by this data source.
-        datapkg_dir (path-like): The location of the directory for this
-            package, wihch will contain a datapackage.json file and a data
-            directory in which the CSV file are stored.
-        pudl_settings (dict) : a dictionary filled with settings that mostly
-            describe paths to various resources and outputs.
-
-    Returns:
-        list: Names of PUDL DB tables output by the ETL for this data source.
-
-    """
-    eia_inputs = _validate_params_eia(etl_params)
-    eia860_tables = eia_inputs["eia860_tables"]
-    eia860_years = eia_inputs["eia860_years"]
-    eia860_ytd = eia_inputs["eia860_ytd"]
-    eia923_tables = eia_inputs["eia923_tables"]
-    eia923_years = eia_inputs["eia923_years"]
-
-    if (
-        (not eia923_tables or not eia923_years)
-        and (not eia860_tables or not eia860_years)
-    ):
-        logger.info('Not loading EIA.')
-        return []
-
-    # generate CSVs for the static EIA tables, return the list of tables
-    static_tables = _load_static_tables_eia(datapkg_dir)
-
-    sandbox = pudl_settings.get("sandbox", False)
-    ds = pudl.workspace.datastore.Datastore(
-        Path(pudl_settings["pudl_in"]),
-        sandbox=sandbox)
-    # Extract EIA forms 923, 860
-    eia923_raw_dfs = pudl.extract.eia923.Extractor(ds).extract(
-        year=eia923_years)
-    eia860_raw_dfs = pudl.extract.eia860.Extractor(ds).extract(
-        year=eia860_years)
-    # if we are trying to add the EIA 860M YTD data, then extract it and append
-    if eia860_ytd:
-        eia860m_raw_dfs = pudl.extract.eia860m.Extractor(ds).extract(
-            year_month=pc.working_partitions['eia860m']['year_month'])
-        eia860_raw_dfs = pudl.extract.eia860m.append_eia860m(
-            eia860_raw_dfs=eia860_raw_dfs, eia860m_raw_dfs=eia860m_raw_dfs)
-
-    # Transform EIA forms 923, 860
-    eia860_transformed_dfs = pudl.transform.eia860.transform(
-        eia860_raw_dfs, eia860_tables=eia860_tables)
-    eia923_transformed_dfs = pudl.transform.eia923.transform(
-        eia923_raw_dfs, eia923_tables=eia923_tables)
-    # create an eia transformed dfs dictionary
-    eia_transformed_dfs = eia860_transformed_dfs.copy()
-    eia_transformed_dfs.update(eia923_transformed_dfs.copy())
-
-    # Add EIA-EPA crosswalk tables
-    eia_transformed_dfs = _add_eia_epacems_crosswalk(eia_transformed_dfs)
-
-    # convert types..
-    eia_transformed_dfs = pudl.helpers.convert_dfs_dict_dtypes(
-        eia_transformed_dfs, 'eia')
-
-    entities_dfs, eia_transformed_dfs = pudl.transform.eia.transform(
-        eia_transformed_dfs,
-        eia860_years=eia860_years,
-        eia923_years=eia923_years,
-        eia860_ytd=eia860_ytd,
-    )
-    # convert types..
-    entities_dfs = pudl.helpers.convert_dfs_dict_dtypes(entities_dfs, 'eia')
->>>>>>> 13363766
-
-        try:
-            eia_input_dict['eia923_years'] = etl_params['eia923_years']
-        except KeyError:
-            eia_input_dict['eia923_years'] = []
-
-        try:
-            eia_input_dict['eia923_tables'] = etl_params['eia923_tables']
-        except KeyError:
-            eia_input_dict['eia923_tables'] = pc.pudl_tables['eia923']
+        eia_input_dict = {
+                'eia860_years': etl_params.get('eia860_years', []),
+                'eia860_tables': etl_params.get('eia860_tables', pc.pudl_tables['eia860']),
+
+                'eia860_ytd': etl_params.get('eia860_ytd', False),
+
+                'eia923_years': etl_params.get('eia923_years', []),
+                'eia923_tables': etl_params.get('eia923_tables', pc.pudl_tables['eia923']),
+                }
 
         # if we are only extracting 860, we also need to pull in the
         # boiler_fuel_eia923 table. this is for harvesting and also for the boiler
@@ -530,33 +377,26 @@
         if not eia_input_dict['eia860_years'] and eia_input_dict['eia923_years']:
             eia_input_dict['eia860_years'] = eia_input_dict['eia923_years']
 
-        # Validate the etl_params
-        if eia_input_dict['eia860_tables']:
-            for table in eia_input_dict['eia860_tables']:
-                if table not in pc.pudl_tables["eia860"]:
-                    raise AssertionError(
-                        f"Unrecognized EIA 860 table: {table}"
-                    )
-
-        if eia_input_dict['eia923_tables']:
-            for table in eia_input_dict['eia923_tables']:
-                if table not in pc.pudl_tables["eia923"]:
-                    raise AssertionError(
-                        f"Unrecogized EIA 923 table: {table}"
-                    )
-
-        for year in eia_input_dict['eia860_years']:
-            if year not in pc.working_years['eia860']:
-                raise AssertionError(f"Unrecognized EIA 860 year: {year}")
-
-        for year in eia_input_dict['eia923_years']:
-            if year not in pc.working_years['eia923']:
-                raise AssertionError(f"Unrecognized EIA 923 year: {year}")
-        if (not eia_input_dict['eia923_years']
-                and not eia_input_dict['eia860_years']):
-            return None
-        else:
-            return eia_input_dict
+        eia860m_year = pd.to_datetime(
+            pc.working_partitions['eia860m']['year_month']).year
+        if (eia_input_dict['eia860_ytd']
+                and (eia860m_year in eia_input_dict['eia860_years'])):
+            raise AssertionError(
+                "Attempting to integrate an eia860m year "
+                f"({eia860m_year}) that is within the eia860 years: "
+                f"{eia_input_dict['eia860_years']}. Consider switching eia860_ytd "
+                "parameter to False."
+            )
+        check_for_bad_tables(
+            try_tables=eia_input_dict['eia923_tables'], dataset='eia923')
+        check_for_bad_tables(
+            try_tables=eia_input_dict['eia860_tables'], dataset='eia860')
+        check_for_bad_years(
+            try_years=eia_input_dict['eia860_years'], dataset='eia860')
+        check_for_bad_years(
+            try_years=eia_input_dict['eia923_years'], dataset='eia923')
+
+        return eia_input_dict
 
     def build(self, params):
         """Extract, transform and load CSVs for the EIA datasets."""
@@ -580,33 +420,8 @@
 ###############################################################################
 # FERC1 EXPORT FUNCTIONS
 ###############################################################################
-<<<<<<< HEAD
 @task(result=LocalResult(), target="{task_name}")  # noqa: FS003
 def _load_static_tables_ferc1():
-=======
-def _validate_params_ferc1(etl_params):
-    ferc1_dict = {}
-    # pull out the etl_params from the dictionary passed into this function
-    ferc1_dict['ferc1_years'] = etl_params.get('ferc1_years', [None])
-
-    # the tables will default to all of the tables if nothing is given
-    ferc1_dict['ferc1_tables'] = etl_params.get(
-        'ferc1_tables', pc.pudl_tables['ferc1'])
-
-    ferc1_dict['debug'] = etl_params.get('debug', False)
-
-    if not ferc1_dict['debug']:
-        check_for_bad_tables(
-            try_tables=ferc1_dict['ferc1_tables'], dataset='ferc1')
-
-    if not ferc1_dict['ferc1_years']:
-        return {}
-    else:
-        return ferc1_dict
-
-
-def _load_static_tables_ferc1(datapkg_dir):
->>>>>>> 13363766
     """Populate static PUDL tables with constants for use as foreign keys.
 
     There are many values specified within the data that are essentially
@@ -647,54 +462,10 @@
         pudl_settings=pudl_settings)
 
 
-<<<<<<< HEAD
 @task(result=LocalResult(), cache_for=timedelta(days=1), cache_validator=all_inputs)
 def _transform_ferc1(params, dfs):
     return pudl.transform.ferc1.transform(
         dfs, ferc1_tables=params['ferc1_tables'])
-=======
-###############################################################################
-# EPA CEMS EXPORT FUNCTIONS
-###############################################################################
-def _validate_params_epacems(etl_params):
-    epacems_dict = {}
-    # pull out the etl_params from the dictionary passed into this function
-    try:
-        epacems_dict['epacems_years'] = etl_params['epacems_years']
-    except KeyError:
-        epacems_dict['epacems_years'] = []
-    # the states will default to all of the states if nothing is given
-    try:
-        epacems_dict['epacems_states'] = etl_params['epacems_states']
-    except KeyError:
-        epacems_dict['epacems_states'] = []
-    # if states are All, then we grab all of the states from constants
-    if epacems_dict['epacems_states']:
-        if epacems_dict['epacems_states'][0].lower() == 'all':
-            epacems_dict['epacems_states'] = pc.working_partitions['epacems']['states']
-
-    # CEMS is ALWAYS going to be partitioned by year and state. This means we
-    # are functinoally removing the option to not partition or partition
-    # another way. Nonetheless, we are adding it in here because we still need
-    # to know what the partitioning is like for the metadata generation
-    # (it treats partitioned tables differently).
-    epacems_dict['partition'] = {'hourly_emissions_epacems':
-                                 ['epacems_years', 'epacems_states']}
-    # this is maybe unnecessary because we are hardcoding the partitions, but
-    # we are still going to validate that the partitioning is
-    epacems_dict['partition'] = _validate_params_partition(
-        epacems_dict, [pc.epacems_tables])
-    if not epacems_dict['partition']:
-        raise AssertionError(
-            'No partition found for EPA CEMS.'
-            'EPA CEMS requires either states or years as a partion'
-        )
-
-    if not epacems_dict['epacems_years'] or not epacems_dict['epacems_states']:
-        return None
-    else:
-        return epacems_dict
->>>>>>> 13363766
 
 
 @task(result=LocalResult(), cache_for=timedelta(days=1), cache_validator=all_inputs)
@@ -707,50 +478,7 @@
 class Ferc1Pipeline(DatasetPipeline):
     """Runs ferc1 tasks."""
 
-<<<<<<< HEAD
     DATASET = 'ferc1'
-=======
-    """
-    epacems_dict = pudl.etl._validate_params_epacems(etl_params)
-    epacems_years = epacems_dict['epacems_years']
-    epacems_states = epacems_dict['epacems_states']
-    # If we're not doing CEMS, just stop here to avoid printing messages like
-    # "Reading EPA CEMS data...", which could be confusing.
-    if not epacems_states or not epacems_years:
-        logger.info('Not ingesting EPA CEMS.')
-
-    # NOTE: This a generator for raw dataframes
-    sandbox = pudl_settings.get("sandbox", False)
-    ds = pudl.extract.epacems.EpaCemsDatastore(
-        Path(pudl_settings["pudl_in"]),
-        sandbox=sandbox)
-    epacems_raw_dfs = pudl.extract.epacems.extract(
-        epacems_years, epacems_states, ds)
-
-    # NOTE: This is a generator for transformed dataframes
-    epacems_transformed_dfs = pudl.transform.epacems.transform(
-        epacems_raw_dfs=epacems_raw_dfs,
-        datapkg_dir=datapkg_dir)
-
-    logger.info("Loading tables from EPA CEMS into PUDL:")
-    if logger.isEnabledFor(logging.INFO):
-        start_time = time.monotonic()
-    epacems_tables = []
-    # run the cems generator dfs through the load step
-    for transformed_df_dict in epacems_transformed_dfs:
-        pudl.load.csv.dict_dump(transformed_df_dict,
-                                "EPA CEMS",
-                                datapkg_dir=datapkg_dir)
-        epacems_tables.append(list(transformed_df_dict.keys())[0])
-    if logger.isEnabledFor(logging.INFO):
-        delta_t = time.strftime("%H:%M:%S", time.gmtime(
-            time.monotonic() - start_time))
-        time_message = f"Loading EPA CEMS took {delta_t}"
-        logger.info(time_message)
-        start_time = time.monotonic()
-
-    return epacems_tables
->>>>>>> 13363766
 
     def __init__(self, *args, overwrite_ferc1_db=SqliteOverwriteMode.ALWAYS, **kwargs):
         """Initializes ferc1 pipeline, optionally creates ferc1 sqlite database."""
@@ -760,30 +488,16 @@
     @staticmethod  # noqa: C901
     def validate_params(etl_params):
         """Validate and normalize ferc1 parameters."""
-        ferc1_dict = {}
-        # pull out the etl_params from the dictionary passed into this function
-        try:
-            ferc1_dict['ferc1_years'] = etl_params['ferc1_years']
-        except KeyError:
-            ferc1_dict['ferc1_years'] = [None]
-        # the tables will default to all of the tables if nothing is given
-        try:
-            ferc1_dict['ferc1_tables'] = etl_params['ferc1_tables']
-        except KeyError:
-            ferc1_dict['ferc1_tables'] = pc.pudl_tables['ferc1']
-
-        try:
-            ferc1_dict['debug'] = etl_params['debug']
-        except KeyError:
-            ferc1_dict['debug'] = False
-
-        if (not ferc1_dict['debug']) and (ferc1_dict['ferc1_tables']):
-            for table in ferc1_dict['ferc1_tables']:
-                if table not in pc.pudl_tables["ferc1"]:
-                    raise AssertionError(
-                        f"Unrecognized FERC table: {table}."
-                    )
-        if not ferc1_dict['ferc1_years']:
+        ferc1_dict = {
+            "ferc1_years": etl_params.get("ferc1_years", [None]),
+            "ferc1_tables": etl_params.get("ferc1_tables", pc.pudl_tables["ferc1"]),
+            "debug": etl_params.get("debug", False),
+            }
+
+        if not ferc1_dict["debug"]:
+            check_for_bad_tables(
+                try_tables=ferc1_dict['ferc1_tables'], dataset='ferc1')
+        if not ferc1_dict["ferc1_years"]:
             return {}
         else:
             return ferc1_dict
@@ -833,21 +547,12 @@
     @staticmethod
     def validate_params(etl_params):
         """Validate and normalize epacems parameters."""
-        epacems_dict = {}
-        # pull out the etl_params from the dictionary passed into this function
-        try:
-            epacems_dict['epacems_years'] = etl_params['epacems_years']
-        except KeyError:
-            epacems_dict['epacems_years'] = []
-        # the states will default to all of the states if nothing is given
-        try:
-            epacems_dict['epacems_states'] = etl_params['epacems_states']
-        except KeyError:
-            epacems_dict['epacems_states'] = []
-        # if states are All, then we grab all of the states from constants
-        if epacems_dict['epacems_states']:
-            if epacems_dict['epacems_states'][0].lower() == 'all':
-                epacems_dict['epacems_states'] = list(pc.cems_states.keys())
+        epacems_dict = {
+                "epacems_years": etl_params.get("epacems_years", []),
+                "epacems_states": etl_params.get("epacems_states", []),
+                }
+        if epacems_dict["epacems_states"] and epacems_dict["epacems_states"][0].lower() == "all":
+            epacems_dict["epacems_states"] = sorted(pc.cems_states.keys())
 
         # CEMS is ALWAYS going to be partitioned by year and state. This means we
         # are functinoally removing the option to not partition or partition
@@ -1397,7 +1102,6 @@
     validated_bundle_settings = validate_params(
         datapkg_bundle_settings, pudl_settings)
 
-<<<<<<< HEAD
     local_cache_path = None
     if use_local_cache:
         local_cache_path = Path(pudl_settings["pudl_in"]) / "data"
@@ -1405,12 +1109,6 @@
         local_cache_path=local_cache_path,
         gcs_cache_path=gcs_cache_path,
         sandbox=pudl_settings.get("sandbox", False))
-=======
-    # Generate a random UUID to identify this ETL run / data package bundle
-    datapkg_bundle_uuid = str(uuid.uuid4())
-    datapkg_bundle_dir = Path(
-        pudl_settings["datapkg_dir"], datapkg_bundle_name)
->>>>>>> 13363766
 
     # this is a list and should be processed by another task
     for datapkg_settings in validated_bundle_settings:
