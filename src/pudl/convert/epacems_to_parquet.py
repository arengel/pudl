"""A script for converting the EPA CEMS dataset from gzip to Apache Parquet.

The original EPA CEMS data is available as ~12,000 gzipped CSV files, one for
each month for each state, from 1995 to the present. On disk they take up
about 7.3 GB of space, compressed. Uncompressed it is closer to 100 GB. That's
too much data to work with in memory.

Apache Parquet is a compressed, columnar datastore format, widely used in Big
Data applications. It's an open standard, and is very fast to read from disk.
It works especially well with both `Dask dataframes <https://dask.org/>`__ (a
parallel / distributed computing extension of pandas) and Apache Spark (a cloud
based Big Data processing pipeline system.)

Since pulling 100 GB of data into SQLite takes a long time, and working with
that data en masse isn't particularly pleasant on a laptop, this script can be
used to convert the original EPA CEMS data to the more widely usable Apache
Parquet format for use with Dask, either on a multi-core workstation or in an
interactive cloud computing environment like `Pangeo <https://pangeo.io>`__.

"""
import argparse
import logging
import pathlib
import sys
from functools import partial

import coloredlogs
import pandas as pd
import pyarrow as pa
from pyarrow import parquet as pq

import pudl
from pudl import constants as pc

logger = logging.getLogger(__name__)


def create_in_dtypes():
    """
    Create a dictionary of input data types.

    This specifies the dtypes of the input columns, which is necessary for some
    cases where, e.g., a column is always NaN.

    Returns:
        dict: mapping columns names to :mod:`pandas` data types.

    """
    # These measurement codes are used by all four of our measurement variables
    common_codes = (
        "LME",
        "Measured",
        "Measured and Substitute",
        "Other",
        "Substitute",
        "Undetermined",
        "Unknown Code",
        "",
    )
    co2_so2_cats = pd.CategoricalDtype(categories=common_codes, ordered=False)
    nox_cats = pd.CategoricalDtype(
        categories=common_codes + ("Calculated",), ordered=False
    )
    state_cats = pd.CategoricalDtype(
        categories=pc.cems_states.keys(), ordered=False)
    in_dtypes = {
        "state": state_cats,
        "plant_id_eia": "int32",
        "unitid": pd.StringDtype(),
        "operating_time_hours": "float32",
        "gross_load_mw": "float32",
        "steam_load_1000_lbs": "float32",
        "so2_mass_lbs": "float32",
        "so2_mass_measurement_code": co2_so2_cats,
        "nox_rate_lbs_mmbtu": "float32",
        "nox_rate_measurement_code": nox_cats,
        "nox_mass_lbs": "float32",
        "nox_mass_measurement_code": nox_cats,
        "co2_mass_tons": "float32",
        "co2_mass_measurement_code": co2_so2_cats,
        "heat_content_mmbtu": "float32",
        "facility_id": pd.Int32Dtype(),
        "unit_id_epa": pd.Int32Dtype(),
    }
    return in_dtypes


def create_cems_schema():
    """Make an explicit Arrow schema for the EPA CEMS data.

    Make changes in the types of the generated parquet files by editing this
    function.

    Note that parquet's internal representation doesn't use unsigned numbers or
    16-bit ints, so just keep things simple here and always use int32 and
    float32.

    Returns:
        pyarrow.schema: An Arrow schema for the EPA CEMS data.

    """
    int_nullable = partial(pa.field, type=pa.int32(), nullable=True)
    int_not_null = partial(pa.field, type=pa.int32(), nullable=False)
    str_not_null = partial(pa.field, type=pa.string(), nullable=False)
    # Timestamp resolution is hourly, but second is the largest allowed.
    timestamp = partial(pa.field, type=pa.timestamp("s", tz="UTC"), nullable=False)
    float_nullable = partial(pa.field, type=pa.float32(), nullable=True)
    float_not_null = partial(pa.field, type=pa.float32(), nullable=False)
    # (float32 can accurately hold integers up to 16,777,216 so no need for
    # float64)
    dict_nullable = partial(
        pa.field,
        type=pa.dictionary(pa.int8(), pa.string(), ordered=False),
        nullable=True
    )
    return pa.schema([
        dict_nullable("state"),
        int_not_null("plant_id_eia"),
        str_not_null("unitid"),
        timestamp("operating_datetime_utc"),
        float_nullable("operating_time_hours"),
        float_not_null("gross_load_mw"),
        float_nullable("steam_load_1000_lbs"),
        float_nullable("so2_mass_lbs"),
        dict_nullable("so2_mass_measurement_code"),
        float_nullable("nox_rate_lbs_mmbtu"),
        dict_nullable("nox_rate_measurement_code"),
        float_nullable("nox_mass_lbs"),
        dict_nullable("nox_mass_measurement_code"),
        float_nullable("co2_mass_tons"),
        dict_nullable("co2_mass_measurement_code"),
        float_not_null("heat_content_mmbtu"),
        int_nullable("facility_id"),
        int_nullable("unit_id_epa"),
        int_not_null("year"),
    ])


def epacems_to_parquet(datapkg_path,
                       epacems_years,
                       epacems_states,
                       out_dir,
                       compression='snappy',
                       partition_cols=('year', 'state'),
                       clobber=False):
    """Take transformed EPA CEMS dataframes and output them as Parquet files.

    We need to do a few additional manipulations of the dataframes after they
    have been transformed by PUDL to get them ready for output to the Apache
    Parquet format. Mostly this has to do with ensuring homogeneous data types
    across all of the dataframes, and downcasting to the most efficient data
    type possible for each of them. We also add a 'year' column so that we can
    partition the datset on disk by year as well as state.
    (Year partitions follow the CEMS input data, based on local plant time.
    The operating_datetime_utc identifies time in UTC, so there's a mismatch
    of a few hours on December 31 / January 1.)

    Args:
        datapkg_path (path-like): Path to the datapackage.json file describing
            the datapackage contaning the EPA CEMS data to be converted.
        epacems_years (list): list of years from which we are trying to read
            CEMS data
        epacems_states (list): list of years from which we are trying to read
            CEMS data
        out_dir (path-like): The directory in which to output the Parquet files
        compression (string):
        partition_cols (tuple):
        clobber (bool): If True and there is already a directory with out_dirs
            name, the existing parquet files will be deleted and new ones will
            be generated in their place.

    Raises:
        AssertionError: Raised if an output directory is not specified.

    Todo:
        Return to

    """
    if not out_dir:
        raise AssertionError("Required output directory not specified.")
    out_dir = pudl.helpers.prep_dir(out_dir, clobber=clobber)
    data_dir = pathlib.Path(datapkg_path).parent / "data"

    # Verify that all the requested data files are present:
    epacems_years = list(epacems_years)
    epacems_years.sort()
    epacems_states = list(epacems_states)
    epacems_states.sort()
    for year in epacems_years:
        for state in epacems_states:
            newpath = pathlib.Path(
                data_dir,
                f"hourly_emissions_epacems_{year}_{state.lower()}.csv.gz")
            if not newpath.is_file():
                raise FileNotFoundError(f"EPA CEMS file not found: {newpath}")

    # TODO: Rather than going directly to the data directory, we should really
    # use the metadata inside the datapackage to find the appropriate file
    # paths pertaining to the CEMS years/states of interest.
    in_types = create_in_dtypes()
    schema = create_cems_schema()
    for year in epacems_years:
        for state in epacems_states:
            newpath = pathlib.Path(
                data_dir,
                f"hourly_emissions_epacems_{year}_{state.lower()}.csv.gz")
            df = (
                pd.read_csv(
                    newpath, dtype=in_types, parse_dates=["operating_datetime_utc"]
                )
                .assign(year=year)
            )
            if len(df) == 0:
                logger.info(f"Skipping {year}-{state}: 0 records found.")
            else:
                logger.info(f"{year}-{state}: {len(df)} records")
                pq.write_to_dataset(
                    pa.Table.from_pandas(df, preserve_index=False, schema=schema),
                    root_path=str(out_dir),
                    partition_cols=list(partition_cols),
                    compression=compression
                )


def parse_command_line(argv):
    """
    Parse command line arguments. See the -h option.

    Args:
        argv (str): Command line arguments, including caller filename.

    Returns:
        dict: Dictionary of command line arguments and their parsed values.

    """
    parser = argparse.ArgumentParser(description=__doc__)
    defaults = pudl.workspace.setup.get_defaults()
    parser.add_argument(
        'datapkg',
        type=str,
        help="""Path to the datapackage.json file describing the datapackage
        that contains the CEMS data to be converted.""",
    )
    parser.add_argument(
        '-z',
        '--compression',
        type=str,
        choices=["gzip", "snappy"],
        help="""Compression algorithm to use for Parquet files. Can be either
        'snappy' (much faster but larger files) or 'gzip' (slower but better
        compression). (default: %(default)s).""",
        default='snappy'
    )
    parser.add_argument(
        '-i',
        '--pudl_in',
        type=str,
        help="""Path to the top level datastore directory. (default:
        %(default)s).""",
        default=defaults["pudl_in"],
    )
    parser.add_argument(
        '-o',
        '--pudl_out',
        type=str,
        help="""Path to the pudl output directory. (default: %(default)s).""",
        default=str(defaults["pudl_out"])
    )
    parser.add_argument(
        '-y',
        '--years',
        nargs='+',
        type=int,
        help="""Which years of EPA CEMS data should be converted to Apache
        Parquet format. Default is all available years, ranging from 1995 to
        the present. Note that data is typically incomplete before ~2000.""",
<<<<<<< HEAD
        default=pc.data_years['epacems']
=======
        default=pc.WORKING_PARTITIONS['epacems']['years']
>>>>>>> 11d95c48
    )
    parser.add_argument(
        '-s',
        '--states',
        nargs='+',
        type=str.upper,
        help="""Which states EPA CEMS data should be converted to Apache
        Parquet format, as a list of two letter US state abbreviations. Default
        is everything: all 48 continental US states plus Washington DC.""",
<<<<<<< HEAD
        default=pc.cems_states.keys()
=======
        default=pc.WORKING_PARTITIONS["epacems"]["states"]
>>>>>>> 11d95c48
    )
    parser.add_argument(
        '-c',
        '--clobber',
        action='store_true',
        help="""Clobber existing parquet files if they exist. If clobber is not
        included but the parquet directory already exists the _build will
        fail.""",
        default=False)
    arguments = parser.parse_args(argv[1:])
    return arguments


def main():
    """Convert zipped EPA CEMS Hourly data to Apache Parquet format."""
    # Display logged output from the PUDL package:
    logger = logging.getLogger(pudl.__name__)
    log_format = '%(asctime)s [%(levelname)8s] %(name)s:%(lineno)s %(message)s'
    coloredlogs.install(fmt=log_format, level='INFO', logger=logger)

    args = parse_command_line(sys.argv)

<<<<<<< HEAD
    pudl_settings = pudl.workspace.setup.derive_paths(
        pudl_in=args.pudl_in, pudl_out=args.pudl_out)
=======
    # Make sure the requested years/states are available:
    for year in args.years:
        if year not in pc.WORKING_PARTITIONS["epacems"]["years"]:
            raise ValueError(
                f"{year} is not a valid year within the EPA CEMS dataset."
            )
    for state in args.states:
        if state not in pc.WORKING_PARTITIONS["epacems"]["states"]:
            raise ValueError(
                f"{state} is not a valid state within the EPA CEMS dataset."
            )

    pudl_settings = pudl.workspace.setup.get_defaults()
>>>>>>> 11d95c48

    epacems_to_parquet(datapkg_path=pathlib.Path(args.datapkg),
                       epacems_years=args.years,
                       epacems_states=args.states,
                       out_dir=pathlib.Path(
                           pudl_settings['parquet_dir'], "epacems"),
                       compression=args.compression,
                       partition_cols=('year', 'state'),
                       clobber=args.clobber)


if __name__ == '__main__':
    sys.exit(main())<|MERGE_RESOLUTION|>--- conflicted
+++ resolved
@@ -274,11 +274,7 @@
         help="""Which years of EPA CEMS data should be converted to Apache
         Parquet format. Default is all available years, ranging from 1995 to
         the present. Note that data is typically incomplete before ~2000.""",
-<<<<<<< HEAD
-        default=pc.data_years['epacems']
-=======
         default=pc.WORKING_PARTITIONS['epacems']['years']
->>>>>>> 11d95c48
     )
     parser.add_argument(
         '-s',
@@ -288,11 +284,7 @@
         help="""Which states EPA CEMS data should be converted to Apache
         Parquet format, as a list of two letter US state abbreviations. Default
         is everything: all 48 continental US states plus Washington DC.""",
-<<<<<<< HEAD
-        default=pc.cems_states.keys()
-=======
         default=pc.WORKING_PARTITIONS["epacems"]["states"]
->>>>>>> 11d95c48
     )
     parser.add_argument(
         '-c',
@@ -315,10 +307,6 @@
 
     args = parse_command_line(sys.argv)
 
-<<<<<<< HEAD
-    pudl_settings = pudl.workspace.setup.derive_paths(
-        pudl_in=args.pudl_in, pudl_out=args.pudl_out)
-=======
     # Make sure the requested years/states are available:
     for year in args.years:
         if year not in pc.WORKING_PARTITIONS["epacems"]["years"]:
@@ -332,7 +320,6 @@
             )
 
     pudl_settings = pudl.workspace.setup.get_defaults()
->>>>>>> 11d95c48
 
     epacems_to_parquet(datapkg_path=pathlib.Path(args.datapkg),
                        epacems_years=args.years,
