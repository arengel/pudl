name: pudl-dev
channels:
  - conda-forge
  - defaults
  - intake
dependencies:
  # Used to set up the environment
  - pip~=21.0
<<<<<<< HEAD
  - python>=3.8,<3.9
  - setuptools_scm~=5.0

  # install_requires
  - addfips~=0.3.1
  - catalystcoop.dbfread~=3.0
  - coloredlogs~=15.0
  - contextily~=1.0
  - datapackage~=1.11
  - fsspec~=0.8.7
  - gcsfs~=0.7.2
  - geopandas~=0.8.2
  - goodtables-pandas-py~=0.2.0
  - google-cloud-bigquery~=1.28
  - google-cloud-storage~=1.35
  - matplotlib~=3.0
  - networkx~=2.2
  - numpy~=1.20
  - pandas~=1.2
  - prefect~=0.14.2
  - pyarrow~=3.0
  - pydantic~=1.7
  - email-validator>=1.0.3  # pydantic[email] dependency
  - pyyaml~=5.0
=======
  - python>=3.8,<3.10
  # These packages are also specified in setup.py
  # However, they depend on or benefit from binary libraries
  # which conda can install.
  - geopandas~=0.9.0
  - pygeos~=0.9.0  # Python wrappers for the GEOS spatial libraries
>>>>>>> 1e7d412b
  - python-snappy~=0.6.0
  # These libraries aren't directly specified in setup.py as
  # dependencies, but they are helpful and provide binaries
  - numba~=0.53  # First numba version that's compatible with Python 3.9
  - python-graphviz

   # These are not normal Python packages available on PyPI
  - nodejs  # Useful for Jupyter
  - pandoc  # Useful for rendering RST files in Atom

  # Packages related to current projects but not the core package
  - dask~=2021.2 # For processing CEMS and eventually Prefect cloud ETL
  - pysal  # Used for making maps in LBL / GridLab work
  - recordlinkage~=0.14.0 # Used for fuzzy merge between FERC/EIA for RMI

  # Jupyter notebook specific packages:
  - dask-labextension~=5.0
  - jupyter-resource-usage~=0.5.0
  - jupyterlab~=3.0

  # Use pip to install the main PUDL repo / package for development:
  - pip:
    - --editable ../[doc,test,dev]<|MERGE_RESOLUTION|>--- conflicted
+++ resolved
@@ -6,39 +6,12 @@
 dependencies:
   # Used to set up the environment
   - pip~=21.0
-<<<<<<< HEAD
-  - python>=3.8,<3.9
-  - setuptools_scm~=5.0
-
-  # install_requires
-  - addfips~=0.3.1
-  - catalystcoop.dbfread~=3.0
-  - coloredlogs~=15.0
-  - contextily~=1.0
-  - datapackage~=1.11
-  - fsspec~=0.8.7
-  - gcsfs~=0.7.2
-  - geopandas~=0.8.2
-  - goodtables-pandas-py~=0.2.0
-  - google-cloud-bigquery~=1.28
-  - google-cloud-storage~=1.35
-  - matplotlib~=3.0
-  - networkx~=2.2
-  - numpy~=1.20
-  - pandas~=1.2
-  - prefect~=0.14.2
-  - pyarrow~=3.0
-  - pydantic~=1.7
-  - email-validator>=1.0.3  # pydantic[email] dependency
-  - pyyaml~=5.0
-=======
   - python>=3.8,<3.10
   # These packages are also specified in setup.py
   # However, they depend on or benefit from binary libraries
   # which conda can install.
   - geopandas~=0.9.0
   - pygeos~=0.9.0  # Python wrappers for the GEOS spatial libraries
->>>>>>> 1e7d412b
   - python-snappy~=0.6.0
   # These libraries aren't directly specified in setup.py as
   # dependencies, but they are helpful and provide binaries
